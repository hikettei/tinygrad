from typing import List, Tuple, Dict, Union
import numpy as np
import unittest
from dataclasses import replace
from test.external.fuzz_linearizer import compare_linearizer

from tinygrad.codegen.kernel import Opt, OptOps, KernelOptError
from tinygrad.codegen.linearizer import Linearizer, expand_node, expand_idxs, get_grouped_dims
from tinygrad.codegen.uops import UOp, UOps
from tinygrad.device import Device, Buffer
from tinygrad.ops import BinaryOps, BufferOps, MemBuffer, ConstBuffer, LazyOp, LoadOps, TernaryOps, ReduceOps, UnaryOps
from tinygrad.renderer import TensorCore
from tinygrad.shape.shapetracker import ShapeTracker
from tinygrad.shape.view import View
from tinygrad.shape.symbolic import MulNode, Variable, NumNode, Node
from tinygrad.tensor import Tensor, _to_np_dtype
from tinygrad.engine.schedule import create_schedule
from tinygrad.engine.realize import run_schedule, lower_schedule, CompiledRunner
from tinygrad.engine.graph import print_tree
from tinygrad.helpers import DEBUG, prod, Context, getenv, CI
from tinygrad.dtype import DType, dtypes

def helper_realized_ast(r:Union[Tensor, List[Tensor]]):
  if isinstance(r, Tensor): r = [r]
  s = create_schedule([x.lazydata for x in r])
  run_schedule(s[:-1])  # run all kernels except the last one
  # now all input LazyBuffers buffers in s[-1] should be realized
  # allocate an output buffer
  output_buffers = [Buffer((out).device, out.size, out.dtype).allocate() for out in s[-1].outputs]
  return s[-1].ast, output_buffers+list(s[-1].inputs)

def helper_tc_allclose(n:int, m:int, k:int, dtype_in:DType, dtype_out:DType, axis:int=0, tc_opt:int=0):
  a, b = Tensor.rand(m, k, dtype=dtype_in), Tensor.rand(k, n, dtype=dtype_in)
  np_a, np_b = a.numpy(), b.numpy()
  r = a.matmul(b, acc_dtype=dtype_out)
  sched = create_schedule([r.lazydata])
  realized_ast = sched[-1].ast[0]
  run_schedule(sched)
  out = r.numpy()
  k = Linearizer(realized_ast)
  k.apply_tensor_cores(1, axis=axis, tc_opt=tc_opt)
  k.linearize()
  assert len([uop for uop in k.uops if uop.op is UOps.WMMA]) > 0, "tensor core not triggered"
  assert len([x for x in k.applied_opts if x.op is OptOps.TC]) == 1, "tensor core opt not included"
  np_c = np_a @ np_b
  if dtype_out == dtypes.half: tc_atol, tc_rtol = 1e-2, 1e-3
  elif dtype_in == dtypes.bfloat16: tc_atol, tc_rtol = 1e-2, 3e-3
  else: tc_atol, tc_rtol = 5e-3, 1e-4
  np.testing.assert_allclose(np_c, out, atol=tc_atol, rtol=tc_rtol)

def helper_tc_ensure_uops_and_opts_count(n: int, m:int, k:int, dtype_in:DType, dtype_out:DType, axis:int=0, tc_opt:int=0, ensure_triggered:bool=True):
  a, b = Tensor.rand(m, k, dtype=dtype_in), Tensor.rand(k, n, dtype=dtype_in)
  r = a.matmul(b, acc_dtype=dtype_out)
  sched = create_schedule([r.lazydata])
  realized_ast = sched[-1].ast[0]
  k = Linearizer(realized_ast)
  k.apply_tensor_cores(1, axis=axis, tc_opt=tc_opt)
  k.linearize()
  wmmas = len([uop for uop in k.uops if uop.op is UOps.WMMA])
  tcs = len([x for x in k.applied_opts if x.op is OptOps.TC])
  if ensure_triggered:
    assert wmmas > 0, "tensor core not triggered"
    assert tcs == 1, "tensor core opt not included"
  else:
    assert wmmas == 0, "tensor core is incorrectly triggered"
    assert tcs == 0, "tensor core opt is incorrectly included"

class TestLinearizer(unittest.TestCase):
  def test_arg_dedup(self):
    a, b = Tensor.randn(4), Tensor.randn(4)
    np_a, np_b = a.numpy(), b.numpy()
    c = ((a.shrink(((0, 2),)) - a.shrink(((2, 4),))) - (b.shrink(((0, 2),)) - b.shrink(((2, 4),))))
    lowered = list(lower_schedule(create_schedule([c.lazydata])))
    for ei in lowered: ei.run()
    rawbufs = lowered[-1].bufs
    assert len(rawbufs) == 3 and set(rawbufs[1:]) == {a.lazydata.base.realized, b.lazydata.base.realized}
    np_c = (np_a[:2] - np_a[2:]) - (np_b[:2] - np_b[2:])
    np.testing.assert_allclose(np_c, c.numpy(), atol=1e-4, rtol=1e-4)

  def test_load_removed(self):
    a = Tensor.rand(1).realize()
    b = Tensor.rand(1).realize()
    ta = Tensor.where(Tensor(True), a, b).numpy()
    tb = Tensor.where(Tensor(False), a, b).numpy()
    np.testing.assert_equal(a.numpy(), ta)
    np.testing.assert_equal(b.numpy(), tb)

  def test_multioutput(self):
    dtype, st = dtypes.int, ShapeTracker.from_shape((8,))
    a = LazyOp(BufferOps.LOAD, arg=MemBuffer(idx=2, dtype=dtype, st=st))
    b = LazyOp(BufferOps.LOAD, arg=MemBuffer(idx=3, dtype=dtype, st=st))
    out0 = LazyOp(BufferOps.STORE, (LazyOp(op=BinaryOps.ADD, src=(a,b)),), MemBuffer(idx=0, dtype=dtype, st=st))
    out1 = LazyOp(BufferOps.STORE, (LazyOp(op=BinaryOps.MUL, src=(a,b)),), MemBuffer(idx=1, dtype=dtype, st=st))

    a_t = Tensor.full(st.shape, 2).contiguous().realize()
    b_t = Tensor.full(st.shape, 3).contiguous().realize()
    lin = helper_linearizer_ast((out0, out1), [a_t, b_t], wanna_output=[a_t.numpy()+b_t.numpy(), a_t.numpy()*b_t.numpy()])[0]

    stores = [u for u in lin.uops if u.op is UOps.STORE]
    mutable_bufs = [u for u in lin.uops if u.op is UOps.DEFINE_GLOBAL and u.arg[-1]]
    assert len(mutable_bufs) == len(stores) == 2
    assert [u.arg[0] for u in mutable_bufs] == [0, 1]

  @unittest.skipUnless(Device[Device.DEFAULT].renderer.has_local, "test requires locals")
  @unittest.skipUnless(Device[Device.DEFAULT].renderer.has_shared, "test requires shared")
  def test_end_local(self):
    load = MemBuffer(idx=1, dtype=dtypes.int, st=ShapeTracker.from_shape((32,)))
    store = MemBuffer(idx=0, dtype=dtypes.int, st=ShapeTracker.from_shape((1,)))
    ast = LazyOp(op=BufferOps.STORE, src=(LazyOp(op=ReduceOps.SUM, src=(LazyOp(op=BufferOps.LOAD, arg=load),), arg=(0,)),), arg=store),

    load_t = Tensor.full(load.st.shape, 1).contiguous().realize()
    k = helper_linearizer_ast(ast, [load_t], wanna_output=[load_t.numpy().sum()])[1]
    self.assertEqual(k.uops[-1].op, UOps.ENDIF)
    self.assertLess(k.uops.uops.index([x for x in k.uops.uops if x.op is UOps.STORE][-1]), k.uops.uops.index(k.uops[-1]))

  @unittest.skipIf(getenv("PTX"), "broken in PTX")
  def test_two_nested_range(self):
    a = Tensor.randn(2, ).realize()
    out = a.reshape(2, 1).expand(2, 3).sum()
    lin = helper_linearizer_opt(out, wanna_output=[np.broadcast_to(a.numpy().reshape(2, 1), (2, 3)).sum()])[0]
    ranges = [i for i,u in enumerate(lin.uops) if u.op is UOps.RANGE]
    if getenv("PTX"):
      # RANGE -> 2xLOAD_INDEXING -> LOAD -> RANGE -> PHI
      assert ranges[1] == ranges[0]+4
      assert lin.uops[ranges[0]+3].op is UOps.LOAD
    else:
    # RANGE -> LOAD -> RANGE -> PHI
      assert ranges[1] == ranges[0]+2
      assert lin.uops[ranges[0]+1].op is UOps.LOAD

  @unittest.skipIf(getenv("PTX"), "broken in PTX")
  def test_three_nested_range(self):
    a = Tensor.randn(2, ).realize()
    out = a.reshape(2, 1).expand(2, 3).expand(2, 2, 3).sum()
    lin = helper_linearizer_opt(out, wanna_output=[np.broadcast_to(np.broadcast_to(a.numpy().reshape(2, 1), (2, 3)), (2, 2, 3)).sum()])[0]
    ranges = [i for i,u in enumerate(lin.uops) if u.op is UOps.RANGE]
    if getenv("PTX"):
      # RANGE -> RANGE -> 2xLOAD_INDEXING -> LOAD -> RANGE -> PHI
      assert ranges[2] == ranges[1]+4 == ranges[0]+5
      assert lin.uops[ranges[1]+3].op is UOps.LOAD
    else:
    # RANGE -> RANGE -> LOAD -> RANGE -> PHI
      assert ranges[2] == ranges[1]+2 == ranges[0]+3
      assert lin.uops[ranges[1]+1].op is UOps.LOAD

  @unittest.skipIf(getenv("PTX"), "broken in PTX")
  def test_two_nested_range_alt_indexing(self):
    a = Tensor([2, 2]).realize()
    out = a.reshape(2, 1).pad(((1, 1), (1, 1)), 2).sum()
    lin = helper_linearizer_opt(out, wanna_output=[24])[0]
    ranges = [i for i,u in enumerate(lin.uops) if u.op is UOps.RANGE]
    if getenv("PTX"):
      # RANGE -> CAST ridx -> LOAD_INDEXING -> 4x ALU -> RANGE -> LOAD -> RANGE -> PHI
      assert ranges[1] == ranges[0]+6
      assert lin.uops[ranges[1]+11].op is UOps.ENDRANGE
    else:
      # RANGE -> 4x ALU -> RANGE -> 9x ALU + 1x LOAD -> PHI
      assert ranges[1] == ranges[0]+5
      assert lin.uops[ranges[1]+11].op is UOps.ENDRANGE

  def test_range_outer_op_before_phi(self):
    a = Tensor.randn(4, 1).realize()
    b = Tensor.randn(1, 1).realize()
    out = (a + b[0]).sum() + b[0]
    lin = helper_linearizer_opt(out, wanna_output=[(a.numpy()+b.numpy()[0]).sum()+b.numpy()[0]])[0]
    ranges = [i for i,u in enumerate(lin.uops) if u.op is UOps.RANGE]
    # LOAD -> RANGE -> LOAD -> PHI
    assert lin.uops[ranges[0]-2].op is UOps.LOAD

  @unittest.skipIf(getenv("PTX"), "broken in PTX")
  def test_range_outer_op_before_phi_nested_range(self):
    a = Tensor.randn(2, ).realize()
    b = Tensor.randn(1, 1).realize()
    out = (a.reshape(2, 1).expand(2, 3) + b[0]).sum() + b[0]
    lin = helper_linearizer_opt(out, wanna_output=[(np.broadcast_to(a.numpy().reshape(2, 1), (2, 3)) + b.numpy()[0]).sum() + b.numpy()[0]])[0]
    ranges = [i for i,u in enumerate(lin.uops) if u.op is UOps.RANGE]
    if getenv("PTX"):
    # LOAD -> RANGE -> 3xLOAD_INDEXING -> LOAD -> ALU -> RANGE -> PHI
      assert lin.uops[ranges[0]-2].op is UOps.LOAD
      assert ranges[1] == ranges[0]+5
      assert [x.op for x in lin.uops[ranges[0]+3:ranges[0]+5]] == [UOps.LOAD, UOps.ALU]
    # LOAD -> RANGE -> LOAD -> ALU -> RANGE -> PHI
    else:
      assert lin.uops[ranges[0]-2].op is UOps.LOAD
      assert ranges[1] == ranges[0]+3
      assert [x.op for x in lin.uops[ranges[0]+1:ranges[0]+3]] == [UOps.LOAD, UOps.ALU]

  def test_range_outer_op_after_phi(self):
    a = Tensor.randn(4, 1).realize()
    out = a.sum() * a.sum()
    lin = helper_linearizer_opt(out, wanna_output=[a.numpy().sum()*a.numpy().sum()])[0]
    # RANGE -> LOAD -> PHI -> ALU
    end = max(i for i,u in enumerate(lin.uops) if u.op is UOps.ENDRANGE)
    assert lin.uops[end+1].op is UOps.ALU

  def test_range_outer_op_after_phi_nested_range(self):
    a = Tensor.randn(2, ).realize()
    out = a.reshape(2, 1).expand(2, 3).sum() + a.reshape(2, 1).expand(2, 3).sum()
    lin = helper_linearizer_opt(out, wanna_output=[(np.broadcast_to(a.numpy().reshape(2, 1), (2, 3))).sum()*2])[0]
    # RANGE -> LOAD -> PHI -> ALU
    end = max(i for i,u in enumerate(lin.uops) if u.op is UOps.ENDRANGE)
    assert lin.uops[end+1].op is UOps.ALU

  @unittest.skipIf(CI and Device.DEFAULT in {"AMD"}, "AMD CI doesn't support multiple sync threads yet")
  @unittest.skipUnless(Device[Device.DEFAULT].renderer.has_local, "test requires locals")
  @unittest.skip("AST has implicit movement ops")
  def test_early_end_local(self):
    ast = LazyOp(op=BufferOps.STORE, src=(LazyOp(op=UnaryOps.SQRT, src=(LazyOp(op=BinaryOps.MUL, src=(LazyOp(op=ReduceOps.SUM, src=(LazyOp(op=BinaryOps.MUL, src=(LazyOp(op=BinaryOps.ADD, src=(LazyOp(op=BufferOps.LOAD, src=(), arg=MemBuffer(idx=1, dtype=dtypes.float, st=ShapeTracker(views=(View(shape=(3, 27, 32), strides=(864, 32, 1), offset=0, mask=None, contiguous=True),)))), LazyOp(op=UnaryOps.NEG, src=(LazyOp(op=BinaryOps.MUL, src=(LazyOp(op=ReduceOps.SUM, src=(LazyOp(op=BufferOps.LOAD, src=(), arg=MemBuffer(idx=1, dtype=dtypes.float, st=ShapeTracker(views=(View(shape=(3, 27, 32), strides=(864, 32, 1), offset=0, mask=None, contiguous=True),)))),), arg=(2,)), LazyOp(op=BufferOps.CONST, src=(), arg=ConstBuffer(val=0.03125, dtype=dtypes.float, st=ShapeTracker(views=(View(shape=(3, 27, 32), strides=(0, 0, 0), offset=0, mask=None, contiguous=False),))))), arg=None),), arg=None)), arg=None), LazyOp(op=BinaryOps.ADD, src=(LazyOp(op=BufferOps.LOAD, src=(), arg=MemBuffer(idx=1, dtype=dtypes.float, st=ShapeTracker(views=(View(shape=(3, 27, 32), strides=(864, 32, 1), offset=0, mask=None, contiguous=True),)))), LazyOp(op=UnaryOps.NEG, src=(LazyOp(op=BinaryOps.MUL, src=(LazyOp(op=ReduceOps.SUM, src=(LazyOp(op=BufferOps.LOAD, src=(), arg=MemBuffer(idx=1, dtype=dtypes.float, st=ShapeTracker(views=(View(shape=(3, 27, 32), strides=(864, 32, 1), offset=0, mask=None, contiguous=True),)))),), arg=(2,)), LazyOp(op=BufferOps.CONST, src=(), arg=ConstBuffer(val=0.03125, dtype=dtypes.float, st=ShapeTracker(views=(View(shape=(3, 27, 32), strides=(0, 0, 0), offset=0, mask=None, contiguous=False),))))), arg=None),), arg=None)), arg=None)), arg=None),), arg=(2,)), LazyOp(op=BufferOps.CONST, src=(), arg=ConstBuffer(val=0.03125, dtype=dtypes.float, st=ShapeTracker(views=(View(shape=(3, 27, 1), strides=(27, 1, 0), offset=0, mask=None, contiguous=True),))))), arg=None),), arg=None),), arg=MemBuffer(idx=0, dtype=dtypes.float, st=ShapeTracker(views=(View(shape=(3, 27, 1), strides=(27, 1, 0), offset=0, mask=None, contiguous=True),)))), # noqa: E501
    k = Linearizer(*ast)
    k.hand_coded_optimizations()
    k.linearize()
    self.assertEqual(len(endifs:=[x for x in k.uops if x.op is UOps.ENDIF]), len(ifs:=[x for x in k.uops if x.op is UOps.IF]))
    self.assertEqual(len(barriers:=[x for x in k.uops if x.op is UOps.BARRIER]), 3)
    self.assertEqual(k.uops[k.uops.uops.index(endifs[0])-1].op, UOps.STORE)
    self.assertEqual(k.uops[k.uops.uops.index(endifs[0])+1], barriers[1])
    self.assertEqual(k.uops[k.uops.uops.index(endifs[0])+2].op, UOps.LOAD)
    self.assertLess(k.uops.uops.index(barriers[0]), k.uops.uops.index(ifs[0]))
    self.assertLess(k.uops.uops.index(ifs[0]), k.uops.uops.index(endifs[0]))
    self.assertLess(k.uops.uops.index(barriers[1]), k.uops.uops.index(ifs[1]))
    x = Tensor.randn(3,27,32).realize()
    helper_linearizer_ast(ast, [x], wanna_output=[x.numpy().std(axis=2, ddof=0).reshape(-1)])

  @unittest.skipIf(CI and Device.DEFAULT in {"AMD"}, "AMD CI doesn't support multiple sync threads yet")
  @unittest.skip("AST has implicit movement ops")
  def test_reduceops_order(self):
    # make sure that the kernel put reduceops in the order of their dependencies when passed to the Linearizer in arbitrary order
    load = MemBuffer(idx=4, dtype=dtypes.float, st=ShapeTracker.from_shape((32,)))
    ast0 = LazyOp(op=ReduceOps.SUM, src=(LazyOp(op=BufferOps.LOAD, src=(), arg=load),), arg=(0,))
    ast1 = LazyOp(op=ReduceOps.SUM, src=(LazyOp(BinaryOps.ADD, src=(LazyOp(op=BufferOps.LOAD, src=(), arg=load), \
      LazyOp(op=UnaryOps.NEG, src=(ast0,), arg=None))),), arg=(0,))
    ast2 = LazyOp(op=ReduceOps.SUM, src=(LazyOp(BinaryOps.ADD, src=(ast1, LazyOp(op=UnaryOps.NEG, \
      src=(LazyOp(op=BufferOps.LOAD, src=(), arg=load),), arg=None))),), arg=(0,))
    ast3 = LazyOp(op=ReduceOps.SUM, src=(LazyOp(BinaryOps.ADD, src=(LazyOp(op=BinaryOps.ADD, src=(LazyOp(op=BufferOps.LOAD, src=(), arg=load), LazyOp(op=UnaryOps.NEG, src=(ast2,), arg=None))), LazyOp(op=BinaryOps.ADD, src=(LazyOp(op=BufferOps.LOAD, src=(), arg=load), LazyOp(op=UnaryOps.NEG, src=(ast0,), arg=None))),)),), arg=(0,)) # noqa E501
    for order in [(d, c, b, a) for d in range(4) for c in range(4) for b in range(4) for a in range(4) if len(set([a,b,c,d])) == 4]:
      asts = [
        LazyOp(op=BufferOps.STORE, src=(ast0,), arg=MemBuffer(idx=order.index(0), dtype=dtypes.float, st=ShapeTracker.from_shape((1,)))),
        LazyOp(op=BufferOps.STORE, src=(ast1,), arg=MemBuffer(idx=order.index(1), dtype=dtypes.float, st=ShapeTracker.from_shape((1,)))),
        LazyOp(op=BufferOps.STORE, src=(ast2,), arg=MemBuffer(idx=order.index(2), dtype=dtypes.float, st=ShapeTracker.from_shape((1,)))),
        LazyOp(op=BufferOps.STORE, src=(ast3,), arg=MemBuffer(idx=order.index(3), dtype=dtypes.float, st=ShapeTracker.from_shape((1,))))
      ]
      k = Linearizer(*[asts[i] for i in order])
      def recursive_reduceops(x: LazyOp): return [c for v in x.src for c in recursive_reduceops(v)] + [v for v in list(x.src) if v.op in ReduceOps]
      for i,r in enumerate(k.reduceops): assert not any([r in recursive_reduceops(x) for x in k.reduceops[:i]]), "reduceops are out of order"
      x = Tensor.randn(32).realize()
      outs = [b:=(a:=x.numpy()).sum(), c:=(a - b).sum(), d:=(c - a).sum(), (a-d + a-b).sum()]
      helper_linearizer_ast(tuple(asts[i] for i in order), [x], wanna_output=[outs[i] for i in order])

  @unittest.skipIf(CI and Device.DEFAULT in {"AMD"}, "AMD CI doesn't support multiple sync threads yet")
  @unittest.skipUnless(Device[Device.DEFAULT].renderer.has_local, "test requires locals")
  @unittest.skip("AST has implicit movement ops")
  def test_multireduce_store_locals(self):
    # ensure the result of local reducop is stored and loaded back into every thread for future use
    ast = LazyOp(op=BufferOps.STORE, src=(LazyOp(op=UnaryOps.SQRT, src=(LazyOp(op=BinaryOps.MUL, src=(LazyOp(op=ReduceOps.SUM, src=(LazyOp(op=BinaryOps.MUL, src=(LazyOp(op=BinaryOps.ADD, src=(LazyOp(op=BufferOps.LOAD, src=(), arg=MemBuffer(idx=1, dtype=dtypes.float, st=ShapeTracker(views=(View(shape=(3, 27, 32), strides=(864, 32, 1), offset=0, mask=None, contiguous=True),)))), LazyOp(op=UnaryOps.NEG, src=(LazyOp(op=BinaryOps.MUL, src=(LazyOp(op=ReduceOps.SUM, src=(LazyOp(op=BufferOps.LOAD, src=(), arg=MemBuffer(idx=1, dtype=dtypes.float, st=ShapeTracker(views=(View(shape=(3, 27, 32), strides=(864, 32, 1), offset=0, mask=None, contiguous=True),)))),), arg=(2,)), LazyOp(op=BufferOps.CONST, src=(), arg=ConstBuffer(val=0.03125, dtype=dtypes.float, st=ShapeTracker(views=(View(shape=(3, 27, 32), strides=(0, 0, 0), offset=0, mask=None, contiguous=False),))))), arg=None),), arg=None)), arg=None), LazyOp(op=BinaryOps.ADD, src=(LazyOp(op=BufferOps.LOAD, src=(), arg=MemBuffer(idx=1, dtype=dtypes.float, st=ShapeTracker(views=(View(shape=(3, 27, 32), strides=(864, 32, 1), offset=0, mask=None, contiguous=True),)))), LazyOp(op=UnaryOps.NEG, src=(LazyOp(op=BinaryOps.MUL, src=(LazyOp(op=ReduceOps.SUM, src=(LazyOp(op=BufferOps.LOAD, src=(), arg=MemBuffer(idx=1, dtype=dtypes.float, st=ShapeTracker(views=(View(shape=(3, 27, 32), strides=(864, 32, 1), offset=0, mask=None, contiguous=True),)))),), arg=(2,)), LazyOp(op=BufferOps.CONST, src=(), arg=ConstBuffer(val=0.03125, dtype=dtypes.float, st=ShapeTracker(views=(View(shape=(3, 27, 32), strides=(0, 0, 0), offset=0, mask=None, contiguous=False),))))), arg=None),), arg=None)), arg=None)), arg=None),), arg=(2,)), LazyOp(op=BufferOps.CONST, src=(), arg=ConstBuffer(val=0.03125, dtype=dtypes.float, st=ShapeTracker(views=(View(shape=(3, 27, 1), strides=(27, 1, 0), offset=0, mask=None, contiguous=True),))))), arg=None),), arg=None),), arg=MemBuffer(idx=0, dtype=dtypes.float, st=ShapeTracker(views=(View(shape=(3, 27, 1), strides=(27, 1, 0), offset=0, mask=None, contiguous=True),)))), # noqa: E501
    k = Linearizer(*ast)
    k.hand_coded_optimizations()
    k.linearize()
    local_buf = [u for u in k.uops if u.op is UOps.DEFINE_LOCAL]
    self.assertEqual(len(real_local_stores:=[u for u in k.uops if u.op is UOps.STORE and any([lb in u.src for lb in local_buf])]), 3, \
      f"should have generated 3 BufferOps.STORE to the local buf but got {len(real_local_stores)}")
    self.assertEqual(len(real_local_loads:=[u for u in k.uops if u.op is UOps.LOAD and any([lb in u.src for lb in local_buf])]), 3, \
      f"should have generated 3 BufferOps.LOAD to the local buf but got {len(real_local_loads)}")
    self.assertEqual((real_local_stores[1].src[1].op, real_local_stores[1].src[1].arg), (UOps.CONST, 0))
    self.assertEqual((real_local_loads[1].src[1].op, real_local_loads[1].src[1].arg), (UOps.CONST, 0))
    x = Tensor.randn(3,27,32).realize()
    helper_linearizer_ast(ast, [x], wanna_output=[x.numpy().std(axis=2, ddof=0).reshape(-1)])

  @unittest.skip("AST has implicit movement ops")
  def test_multireduce_upcasting(self):
    # when upcasting multiple reductions, ensure ast_parse will create multiple uops even when using the result of past reductions
    ast = LazyOp(op=BufferOps.STORE, src=(LazyOp(op=ReduceOps.SUM, src=(LazyOp(op=BinaryOps.ADD, src=(LazyOp(op=BufferOps.LOAD, src=(), arg=MemBuffer(idx=1, dtype=dtypes.float32, st=ShapeTracker(views=(View(shape=(8, 7), strides=(7, 1), offset=0, mask=None, contiguous=True),)))), LazyOp(op=UnaryOps.NEG, src=(LazyOp(op=ReduceOps.SUM, src=(LazyOp(op=BufferOps.LOAD, src=(), arg=MemBuffer(idx=1, dtype=dtypes.float32, st=ShapeTracker(views=(View(shape=(8, 7), strides=(7, 1), offset=0, mask=None, contiguous=True),),))),), arg=(1,)),), arg=None),)),), arg=(1,)),), arg=MemBuffer(idx=0, dtype=dtypes.float32, st=ShapeTracker(views=(View(shape=(8, 1), strides=(1, 0), offset=0, mask=None, contiguous=True),)))), # noqa: E501
    k = Linearizer(*ast)
    k.upcast()
    k.linearize()
    define_globals = [u for u in k.uops if u.op is UOps.DEFINE_GLOBAL]
    self.assertEqual(len([u for u in k.uops if u.op is UOps.LOAD and define_globals[1] in u.src]), 7)
    self.assertEqual(len([u for u in k.uops if u.op is UOps.ALU and u.arg is BinaryOps.ADD]), 25)
    opts = [[Opt(op=OptOps.UPCAST, axis=0, amt=2)], [Opt(op=OptOps.UPCAST, axis=0, amt=4)]]
    x = Tensor.randn(8,7).softmax().realize()
    helper_linearizer_ast(ast, [x], opts=opts, wanna_output=[(x.numpy() - x.numpy().sum(axis=1, keepdims=True)).sum(axis=1)])

  @unittest.skip("AST has implicit movement ops")
  def test_multireduce_unroll(self):
    # unrolled multireduceops will cause an issue where and reduceop following another reduceop will need to bring the "unroll" back:
    # ex you unroll into four values, the four values sum, then you need to four operations on the sum for the next reduceop
    ast = LazyOp(op=BufferOps.STORE, src=(LazyOp(op=ReduceOps.SUM, src=(LazyOp(op=BinaryOps.ADD, src=(LazyOp(op=BufferOps.LOAD, src=(), arg=MemBuffer(idx=1, dtype=dtypes.float32, st=ShapeTracker(views=(View(shape=(2, 12), strides=(12, 1), offset=0, mask=None, contiguous=True),)))), LazyOp(op=UnaryOps.NEG, src=(LazyOp(op=ReduceOps.SUM, src=(LazyOp(op=BufferOps.LOAD, src=(), arg=MemBuffer(idx=1, dtype=dtypes.float32, st=ShapeTracker(views=(View(shape=(2, 12), strides=(12, 1), offset=0, mask=None, contiguous=True),),))),), arg=(1,)),), arg=None),)),), arg=(1,)),), arg=MemBuffer(idx=0, dtype=dtypes.float32, st=ShapeTracker(views=(View(shape=(2, 1), strides=(1, 0), offset=0, mask=None, contiguous=True),)))), # noqa: E501
    opts = [
      [Opt(op=OptOps.UNROLL, axis=0, amt=12)],
      [Opt(op=OptOps.UNROLL, axis=0, amt=6)],
      [Opt(op=OptOps.UNROLL, axis=0, amt=4)],
      [Opt(op=OptOps.UNROLL, axis=0, amt=3)],
      [Opt(op=OptOps.UNROLL, axis=0, amt=2)],
    ]
    x = Tensor.randn(2,12).softmax().realize()
    helper_linearizer_ast(ast, [x], opts=opts, wanna_output=[(x.numpy() - x.numpy().sum(axis=1, keepdims=True)).sum(axis=1)])

  @unittest.skipIf(CI and Device.DEFAULT in {"AMD"}, "AMD CI doesn't support multiple sync threads yet")
  @unittest.skip("AST has implicit movement ops")
  def test_multireduce_loop_scope(self):
    ast = LazyOp(op=BufferOps.STORE, src=(LazyOp(op=ReduceOps.SUM, src=(LazyOp(op=BinaryOps.MUL, src=(LazyOp(op=BinaryOps.ADD, src=(LazyOp(op=BufferOps.LOAD, src=(), arg=MemBuffer(idx=1, dtype=dtypes.float, st=ShapeTracker(views=(View(shape=(3, 27, 32), strides=(864, 32, 1), offset=0, mask=None, contiguous=True),)))), LazyOp(op=UnaryOps.NEG, src=(LazyOp(op=BinaryOps.MUL, src=(LazyOp(op=ReduceOps.SUM, src=(LazyOp(op=BufferOps.LOAD, src=(), arg=MemBuffer(idx=1, dtype=dtypes.float, st=ShapeTracker(views=(View(shape=(3, 27, 32), strides=(864, 32, 1), offset=0, mask=None, contiguous=True),)))),), arg=(2,)), LazyOp(op=BufferOps.CONST, src=(), arg=ConstBuffer(val=0.03125, dtype=dtypes.float, st=ShapeTracker(views=(View(shape=(3, 27, 32), strides=(0, 0, 0), offset=0, mask=None, contiguous=False),))))), arg=None),), arg=None))), LazyOp(op=UnaryOps.RECIP, src=(LazyOp(op=UnaryOps.SQRT, src=(LazyOp(op=BinaryOps.MUL, src=(LazyOp(op=ReduceOps.SUM, src=(LazyOp(op=BinaryOps.MUL, src=(LazyOp(op=BinaryOps.ADD, src=(LazyOp(op=BufferOps.LOAD, src=(), arg=MemBuffer(idx=1, dtype=dtypes.float, st=ShapeTracker(views=(View(shape=(3, 27, 32), strides=(864, 32, 1), offset=0, mask=None, contiguous=True),)))), LazyOp(op=UnaryOps.NEG, src=(LazyOp(op=BinaryOps.MUL, src=(LazyOp(op=ReduceOps.SUM, src=(LazyOp(op=BufferOps.LOAD, src=(), arg=MemBuffer(idx=1, dtype=dtypes.float, st=ShapeTracker(views=(View(shape=(3, 27, 32), strides=(864, 32, 1), offset=0, mask=None, contiguous=True),)))),), arg=(2,)), LazyOp(op=BufferOps.CONST, src=(), arg=ConstBuffer(val=0.03125, dtype=dtypes.float, st=ShapeTracker(views=(View(shape=(3, 27, 32), strides=(0, 0, 0), offset=0, mask=None, contiguous=False),))))), arg=None),), arg=None)), arg=None), LazyOp(op=BinaryOps.ADD, src=(LazyOp(op=BufferOps.LOAD, src=(), arg=MemBuffer(idx=1, dtype=dtypes.float, st=ShapeTracker(views=(View(shape=(3, 27, 32), strides=(864, 32, 1), offset=0, mask=None, contiguous=True),)))), LazyOp(op=UnaryOps.NEG, src=(LazyOp(op=BinaryOps.MUL, src=(LazyOp(op=ReduceOps.SUM, src=(LazyOp(op=BufferOps.LOAD, src=(), arg=MemBuffer(idx=1, dtype=dtypes.float, st=ShapeTracker(views=(View(shape=(3, 27, 32), strides=(864, 32, 1), offset=0, mask=None, contiguous=True),)))),), arg=(2,)), LazyOp(op=BufferOps.CONST, src=(), arg=ConstBuffer(val=0.03125, dtype=dtypes.float, st=ShapeTracker(views=(View(shape=(3, 27, 32), strides=(0, 0, 0), offset=0, mask=None, contiguous=False),))))), arg=None),), arg=None)), arg=None)), arg=None),), arg=(2,)), LazyOp(op=BufferOps.CONST, src=(), arg=ConstBuffer(val=0.03125, dtype=dtypes.float, st=ShapeTracker(views=(View(shape=(3, 27, 1), strides=(27, 1, 0), offset=0, mask=None, contiguous=True),))))), arg=None),), arg=None),)),),),), arg=(2,)),), arg=MemBuffer(idx=0, dtype=dtypes.float, st=ShapeTracker(views=(View(shape=(3, 27, 1), strides=(27, 1, 0), offset=0, mask=None, contiguous=True),),))), # noqa: E501
    k = Linearizer(*ast)
    k.hand_coded_optimizations()
    k.linearize()
    def get_recursive_children(x:UOp): return set.union(set(x.src), *[get_recursive_children(v) for v in x.src])
    loop = None
    for u in k.uops:
      if u.op is UOps.RANGE: loop = u
      elif loop is None: continue
      elif u.op is UOps.ENDRANGE and loop in u.src: loop = None
      else: self.assertIn(loop, get_recursive_children(u), f"Any uop within a loop should depend on the loop: {u}")
    x = Tensor.randn(3, 27, 32).realize()
    helper_linearizer_ast(ast, [x], wanna_output= \
      [((x.numpy() - x.numpy().mean(axis=2, keepdims=True))/x.numpy().std(axis=2, keepdims=True, ddof=0)).sum(axis=2).reshape(-1)])

  @unittest.skipIf(CI and Device.DEFAULT in {"AMD"}, "AMD CI doesn't support multiple sync threads yet")
  @unittest.skip("AST has implicit movement ops")
  def test_mean_std_multireduce(self):
    ast = LazyOp(op=BufferOps.STORE, src=(LazyOp(op=UnaryOps.SQRT, src=(LazyOp(op=BinaryOps.MUL, src=(LazyOp(op=ReduceOps.SUM, src=(LazyOp(op=BinaryOps.MUL, src=(LazyOp(op=BinaryOps.ADD, src=(LazyOp(op=BufferOps.LOAD, src=(), arg=MemBuffer(idx=1, dtype=dtypes.float, st=ShapeTracker(views=(View(shape=(15, 25, 35), strides=(875, 35, 1), offset=0, mask=None, contiguous=True),)))), LazyOp(op=UnaryOps.NEG, src=(LazyOp(op=BinaryOps.MUL, src=(LazyOp(op=ReduceOps.SUM, src=(LazyOp(op=BufferOps.LOAD, src=(), arg=MemBuffer(idx=1, dtype=dtypes.float, st=ShapeTracker(views=(View(shape=(15, 25, 35), strides=(875, 35, 1), offset=0, mask=None, contiguous=True),)))),), arg=(0, 1, 2)), LazyOp(op=BufferOps.CONST, src=(), arg=ConstBuffer(val=7.619047619047618e-05, dtype=dtypes.float, st=ShapeTracker(views=(View(shape=(15, 25, 35), strides=(0, 0, 0), offset=0, mask=None, contiguous=False),))))), arg=None),),arg=None)), arg=None), LazyOp(op=BinaryOps.ADD, src=(LazyOp(op=BufferOps.LOAD, src=(), arg=MemBuffer(idx=1, dtype=dtypes.float, st=ShapeTracker(views=(View(shape=(15, 25, 35), strides=(875, 35, 1), offset=0, mask=None, contiguous=True),)))), LazyOp(op=UnaryOps.NEG, src=(LazyOp(op=BinaryOps.MUL, src=(LazyOp(op=ReduceOps.SUM, src=(LazyOp(op=BufferOps.LOAD, src=(), arg=MemBuffer(idx=1, dtype=dtypes.float, st=ShapeTracker(views=(View(shape=(15, 25, 35), strides=(875, 35, 1), offset=0, mask=None, contiguous=True),)))),), arg=(0, 1, 2)), LazyOp(op=BufferOps.CONST, src=(), arg=ConstBuffer(val=7.619047619047618e-05, dtype=dtypes.float, st=ShapeTracker(views=(View(shape=(15, 25, 35), strides=(0, 0, 0), offset=0, mask=None, contiguous=False),))))), arg=None),),arg=None)), arg=None)), arg=None),), arg=(0, 1, 2)), LazyOp(op=BufferOps.CONST, src=(), arg=ConstBuffer(val=7.619628162145687e-05, dtype=dtypes.float, st=ShapeTracker(views=(View(shape=(1, 1, 1), strides=(0, 0, 0), offset=0, mask=None, contiguous=True),))))), arg=None),), arg=None),), arg=MemBuffer(idx=0, dtype=dtypes.float, st=ShapeTracker(views=(View(shape=(1, 1, 1), strides=(0, 0, 0), offset=0, mask=None, contiguous=True),)))), # noqa: E501
    x = Tensor.randn(15, 25, 35).realize()
    helper_linearizer_ast(ast, [x], wanna_output=[x.numpy().std()])

  @unittest.skipIf(CI and Device.DEFAULT in {"AMD"}, "AMD CI doesn't support multiple sync threads yet")
  @unittest.skip("AST has implicit movement ops")
  def test_mean_std_multireduce_mid_dim(self):
    ast = LazyOp(op=BufferOps.STORE, src=(LazyOp(op=UnaryOps.SQRT, src=(LazyOp(op=BinaryOps.MUL, src=(LazyOp(op=ReduceOps.SUM, src=(LazyOp(op=BinaryOps.MUL, src=(LazyOp(op=BinaryOps.ADD, src=(LazyOp(op=BufferOps.LOAD, src=(), arg=MemBuffer(idx=1, dtype=dtypes.float, st=ShapeTracker(views=(View(shape=(15, 25, 35), strides=(875, 35, 1), offset=0, mask=None, contiguous=True),)))), LazyOp(op=UnaryOps.NEG, src=(LazyOp(op=BinaryOps.MUL, src=(LazyOp(op=ReduceOps.SUM, src=(LazyOp(op=BufferOps.LOAD, src=(), arg=MemBuffer(idx=1, dtype=dtypes.float, st=ShapeTracker(views=(View(shape=(15, 25, 35), strides=(875, 35, 1), offset=0, mask=None, contiguous=True),)))),), arg=(1,)), LazyOp(op=BufferOps.CONST, src=(), arg=ConstBuffer(val=0.04, dtype=dtypes.float, st=ShapeTracker(views=(View(shape=(15, 25, 35), strides=(0, 0, 0), offset=0, mask=None, contiguous=False),))))), arg=None),),arg=None)), arg=None), LazyOp(op=BinaryOps.ADD, src=(LazyOp(op=BufferOps.LOAD, src=(), arg=MemBuffer(idx=1, dtype=dtypes.float, st=ShapeTracker(views=(View(shape=(15, 25, 35), strides=(875, 35, 1), offset=0, mask=None, contiguous=True),)))), LazyOp(op=UnaryOps.NEG, src=(LazyOp(op=BinaryOps.MUL, src=(LazyOp(op=ReduceOps.SUM, src=(LazyOp(op=BufferOps.LOAD, src=(), arg=MemBuffer(idx=1, dtype=dtypes.float, st=ShapeTracker(views=(View(shape=(15, 25, 35), strides=(875, 35, 1), offset=0, mask=None, contiguous=True),)))),), arg=(1,)), LazyOp(op=BufferOps.CONST, src=(), arg=ConstBuffer(val=0.04, dtype=dtypes.float, st=ShapeTracker(views=(View(shape=(15, 25, 35), strides=(0, 0, 0), offset=0, mask=None, contiguous=False),))))), arg=None),),arg=None)), arg=None)), arg=None),), arg=(1,)), LazyOp(op=BufferOps.CONST, src=(), arg=ConstBuffer(val=0.04, dtype=dtypes.float, st=ShapeTracker(views=(View(shape=(1, 1, 1), strides=(0, 0, 0), offset=0, mask=None, contiguous=True),))))), arg=None),), arg=None),), arg=MemBuffer(idx=0, dtype=dtypes.float, st=ShapeTracker(views=(View(shape=(15, 1, 35), strides=(35, 35, 1), offset=0, mask=None, contiguous=True),)))), # noqa: E501
    x = Tensor.randn(15, 25, 35).realize()
    helper_linearizer_ast(ast, [x], wanna_output=[x.numpy().std(1).reshape(-1)])

  @unittest.skipIf(CI and Device.DEFAULT in {"AMD"}, "AMD CI doesn't support multiple sync threads yet")
  @unittest.skip("AST has implicit movement ops")
  def test_mean_std_multireduce_multiout(self):
    std = LazyOp(op=BufferOps.STORE, src=(LazyOp(op=UnaryOps.SQRT, src=(LazyOp(op=BinaryOps.MUL, src=(LazyOp(op=ReduceOps.SUM, src=(LazyOp(op=BinaryOps.MUL, src=(LazyOp(op=BinaryOps.ADD, src=(LazyOp(op=BufferOps.LOAD, src=(), arg=MemBuffer(idx=2, dtype=dtypes.float, st=ShapeTracker(views=(View(shape=(15, 25, 35), strides=(875, 35, 1), offset=0, mask=None, contiguous=True),)))), LazyOp(op=UnaryOps.NEG, src=(LazyOp(op=BinaryOps.MUL, src=(LazyOp(op=ReduceOps.SUM, src=(LazyOp(op=BufferOps.LOAD, src=(), arg=MemBuffer(idx=2, dtype=dtypes.float, st=ShapeTracker(views=(View(shape=(15, 25, 35), strides=(875, 35, 1), offset=0, mask=None, contiguous=True),)))),), arg=(0, 1, 2)), LazyOp(op=BufferOps.CONST, src=(), arg=ConstBuffer(val=7.619047619047618e-05, dtype=dtypes.float, st=ShapeTracker(views=(View(shape=(15, 25, 35), strides=(0, 0, 0), offset=0, mask=None, contiguous=False),))))), arg=None),),arg=None)), arg=None), LazyOp(op=BinaryOps.ADD, src=(LazyOp(op=BufferOps.LOAD, src=(), arg=MemBuffer(idx=2, dtype=dtypes.float, st=ShapeTracker(views=(View(shape=(15, 25, 35), strides=(875, 35, 1), offset=0, mask=None, contiguous=True),)))), LazyOp(op=UnaryOps.NEG, src=(LazyOp(op=BinaryOps.MUL, src=(LazyOp(op=ReduceOps.SUM, src=(LazyOp(op=BufferOps.LOAD, src=(), arg=MemBuffer(idx=2, dtype=dtypes.float, st=ShapeTracker(views=(View(shape=(15, 25, 35), strides=(875, 35, 1), offset=0, mask=None, contiguous=True),)))),), arg=(0, 1, 2)), LazyOp(op=BufferOps.CONST, src=(), arg=ConstBuffer(val=7.619047619047618e-05, dtype=dtypes.float, st=ShapeTracker(views=(View(shape=(15, 25, 35), strides=(0, 0, 0), offset=0, mask=None, contiguous=False),))))), arg=None),),arg=None)), arg=None)), arg=None),), arg=(0, 1, 2)), LazyOp(op=BufferOps.CONST, src=(), arg=ConstBuffer(val=7.619628162145687e-05, dtype=dtypes.float, st=ShapeTracker(views=(View(shape=(1, 1, 1), strides=(0, 0, 0), offset=0, mask=None, contiguous=True),))))), arg=None),), arg=None),), arg=MemBuffer(idx=0, dtype=dtypes.float, st=ShapeTracker(views=(View(shape=(1, 1, 1), strides=(0, 0, 0), offset=0, mask=None, contiguous=True),)))) # noqa: E501
    mean = LazyOp(op=BufferOps.STORE, src=(LazyOp(op=BinaryOps.MUL, src=(LazyOp(op=ReduceOps.SUM, src=(LazyOp(op=BufferOps.LOAD, src=(), arg=MemBuffer(idx=2, dtype=dtypes.float, st=ShapeTracker(views=(View(shape=(15, 25, 35), strides=(875, 35, 1), offset=0, mask=None, contiguous=True),)))),), arg=(0, 1, 2)), LazyOp(op=BufferOps.CONST, src=(), arg=ConstBuffer(val=7.619047619047618e-05, dtype=dtypes.float, st=ShapeTracker(views=(View(shape=(15, 25, 35), strides=(0, 0, 0), offset=0, mask=None, contiguous=False),))))), arg=None),), arg=MemBuffer(idx=1, dtype=dtypes.float, st=ShapeTracker(views=(View(shape=(1, 1, 1), strides=(0, 0, 0), offset=0, mask=None, contiguous=True),)))) # noqa: E501
    x = Tensor.randn(15, 25, 35).realize()
    helper_linearizer_ast((std,mean), [x], wanna_output=[x.numpy().std(), x.numpy().mean()])

  @unittest.skipIf(CI and Device.DEFAULT in {"AMD"}, "AMD CI doesn't support multiple sync threads yet")
  @unittest.skip("AST has implicit movement ops")
  def test_softmax_multireduce(self):
    x = Tensor.rand(4, 32).realize()
    x_ast = LazyOp(op=BufferOps.LOAD, src=(), arg=MemBuffer(idx=1, dtype=dtypes.float, st=ShapeTracker.from_shape((4,32))))
    max_x = LazyOp(op=ReduceOps.MAX, src=(x_ast,), arg=(1,))
    centered_x = LazyOp(op=BinaryOps.ADD, src=(x_ast, LazyOp(op=UnaryOps.NEG, src=(max_x,), arg=None)))
    exp_x = LazyOp(op=UnaryOps.EXP2, src=(centered_x,))
    sum_exp_x = LazyOp(op=ReduceOps.SUM, src=(exp_x,), arg=(1,))
    y = LazyOp(op=BinaryOps.MUL, src=(exp_x, LazyOp(op=UnaryOps.RECIP, src=(sum_exp_x,))))
    y_reduced = LazyOp(op=ReduceOps.SUM, src=(y,), arg=(1,))
    ast = LazyOp(op=BufferOps.STORE, src=(y_reduced,), arg=MemBuffer(idx=0, dtype=dtypes.float, st=ShapeTracker.from_shape((4,1))))
    expected = ((np_exp2:=np.exp2(x.numpy() - x.numpy().max(axis=-1, keepdims=True)))/np_exp2.sum(axis=-1, keepdims=True)).sum(axis=-1)
    helper_linearizer_ast((ast,), [x], wanna_output=[expected])

  @unittest.skipIf(CI and Device.DEFAULT in {"AMD"}, "AMD CI doesn't support multiple sync threads yet")
  @unittest.skip("AST has implicit movement ops")
  def test_softmax_multireduce_multiout(self):
    x = Tensor.rand(4, 32).realize()
    x_ast = LazyOp(op=BufferOps.LOAD, src=(), arg=MemBuffer(idx=3, dtype=dtypes.float, st=ShapeTracker.from_shape((4,32))))
    max_x = LazyOp(op=ReduceOps.MAX, src=(x_ast,), arg=(1,))
    exp_x = LazyOp(op=UnaryOps.EXP2, src=(LazyOp(op=BinaryOps.ADD, src=(x_ast, LazyOp(op=UnaryOps.NEG, src=(max_x,), arg=None))),))
    sum_exp_x = LazyOp(op=ReduceOps.SUM, src=(exp_x,), arg=(1,))
    ast = LazyOp(op=BufferOps.STORE, src=(LazyOp(op=ReduceOps.SUM, src=(LazyOp(op=BinaryOps.MUL, src=(exp_x, LazyOp(op=UnaryOps.RECIP, src=(sum_exp_x,)))),), arg=(1,)),), arg=MemBuffer(idx=0, dtype=dtypes.float, st=ShapeTracker.from_shape((4,1)))) # noqa: E501
    max_x_ast = LazyOp(op=BufferOps.STORE, src=(max_x,), arg=MemBuffer(idx=1, dtype=dtypes.float, st=ShapeTracker.from_shape((4,1))))
    sum_exp_x_ast = LazyOp(op=BufferOps.STORE, src=(sum_exp_x,), arg=MemBuffer(idx=2, dtype=dtypes.float, st=ShapeTracker.from_shape((4,1))))
    expected = [
      ((np_exp2:=np.exp2(x.numpy()-(np_max_x:=x.numpy().max(axis=-1,keepdims=True))))/(sum_exp_x:=np_exp2.sum(axis=-1,keepdims=True))).sum(axis=-1,),
      np_max_x.reshape(-1), sum_exp_x.reshape(-1)
    ]
    helper_linearizer_ast((ast,max_x_ast,sum_exp_x_ast), [x], wanna_output=expected)

  def test_load_dedup(self):
    # for different leaves in the AST, the same loads may occur.

    a = Tensor.randn(4).realize()
    # these are of size 3 to avoid float4 coalesce
    r = a[:-1] + a[1:]

    k = Linearizer(*create_schedule([r.lazydata])[-1].ast)
    k.upcast()
    k.linearize()
    num_loads = len([uop for uop in k.uops if uop.op is UOps.LOAD])
    assert num_loads <= 4, "more load uops than needed"
    assert num_loads >= 4, "unexpected number of uops, maybe this test needs updating?"

  def test_load_cache_const_bufs(self):
    # make sure const buffers are differentiated from local and mem buffers
    ST, DT = ShapeTracker(views=(View(shape=((1,)), strides=(0, 0), offset=0, mask=None, contiguous=False),)), dtypes.int
    VAL = LazyOp(op=BufferOps.CONST, src=(), arg=ConstBuffer(val=2, dtype=DT, st=ST))

    # data1[0] + VAL
    a = LazyOp(op=BinaryOps.ADD, src=(LazyOp(op=BufferOps.LOAD, src=(), arg=MemBuffer(idx=1, dtype=DT, st=ST)), VAL))
    # (literal const 1) + VAL
    b = LazyOp(op=BinaryOps.ADD, src=(LazyOp(op=BufferOps.CONST, src=(), arg=ConstBuffer(val=1, dtype=DT, st=ST)), VAL))

    ast = LazyOp(op=BufferOps.STORE, src=(LazyOp(op=BinaryOps.ADD, src=(a,b)),), arg=MemBuffer(idx=0, dtype=DT, st=ST))
    lin = Linearizer(ast)
    lin.linearize()

    assert len(lin.uops.uops) <= 7, "too many uops"
    a_bufs = [u.op for u in lin.uops.uops[-1].src[2].src]
    assert a_bufs == [UOps.LOAD, UOps.CONST]

  def test_upcast_cse(self):
    # when upcasting, within a subtree, there may be common expressions.

    a, b = Tensor.randn(1).realize(), Tensor.randn(1).realize()
    r = a.expand([2]) + b.expand([2])

    k = Linearizer(*create_schedule([r.lazydata])[-1].ast)
    k.upcast()
    k.linearize()
    num_ops = len([uop for uop in k.uops if uop.op is UOps.ALU])
    assert num_ops <= 1, "more alu uops than needed"

  @unittest.skipUnless(Device[Device.DEFAULT].renderer.supports_float4, "test requires float4")
  def test_reduce_upcast(self):
    x, w = Tensor.randn((1,1,3)).realize(), Tensor.randn((1,1,2)).realize()
    r = Tensor.conv2d(x,w,padding=1).relu()

    k = Linearizer(*create_schedule([r.lazydata])[-1].ast)
    k.upcast()
    k.upcast()
    k.linearize()
    accs = [u for u in k.uops if u.op is UOps.DEFINE_ACC]
    stores = [u for u in k.uops if u.op is UOps.STORE]
    assert len(accs) == 0  # it's removed now
    assert len(stores) == 1
    assert stores[0].src[-1].dtype == dtypes.float.vec(4)

  @unittest.skipUnless(Device[Device.DEFAULT].renderer.has_local, "test requires locals")
  @unittest.skipUnless(Device[Device.DEFAULT].renderer.has_shared, "test requires shared")
  @unittest.skipUnless(Device[Device.DEFAULT].renderer.supports_float4, "test requires float4")
  def test_upcast_with_locals(self):
    x, y = Tensor.rand(1,128), Tensor.rand(128, 128)
    r = (x@y).relu()
    k = Linearizer(*create_schedule([r.lazydata])[-1].ast)
    k.hand_coded_optimizations()
    k.linearize()

    accs = [u for u in k.uops if u.op is UOps.DEFINE_ACC]
    stores = [u for u in k.uops if u.op is UOps.STORE]

    # the first store is to lds and can be upcasted
    assert accs[0].dtype == stores[0].src[-1].dtype == dtypes.float.vec(4)
    assert stores[0].src[0].op is UOps.DEFINE_LOCAL
    # the second store is to gds with no upcasts
    assert accs[1].dtype == stores[1].src[-1].dtype == dtypes.float
    assert stores[1].src[0].op is UOps.DEFINE_GLOBAL

  @unittest.skipIf(CI and Device.DEFAULT in {"AMD"}, "AMD CI doesn't support multiple sync threads yet")
  @unittest.skip("AST has implicit movement ops")
  def test_upcast_multireduce_nested_local_upcast(self):
    x, y, z, w = [Tensor.rand((1,128) if i % 2 == 0 else (1,128,128)).realize() for i in range(4)]
    st0 = ShapeTracker(views=(View(shape=(1, 128, 128), strides=(0, 0, 1), offset=0, mask=None, contiguous=False),))
    st1 = ShapeTracker(views=(View(shape=(1, 128, 128), strides=(0, 1, 128), offset=0, mask=None, contiguous=False),))
    ld0 = LazyOp(BufferOps.LOAD, (), MemBuffer(1, dtypes.float, st0))
    ld1 = LazyOp(BufferOps.LOAD, (), MemBuffer(2, dtypes.float, st1))
    ld2 = LazyOp(BufferOps.LOAD, (), MemBuffer(3, dtypes.float, st0))
    ld3 = LazyOp(BufferOps.LOAD, (), MemBuffer(4, dtypes.float, st1))
    r0 = LazyOp(ReduceOps.SUM, (LazyOp(BinaryOps.MUL, (ld0, ld1)), ), (2,))
    r1 = LazyOp(ReduceOps.SUM, (LazyOp(BinaryOps.MUL, (ld2, ld3)), ), (2,))
    out_st = ShapeTracker(views=(View(shape=(1, 128, 1), strides=(0, 1, 0), offset=0, mask=None, contiguous=True),))
    ast = (LazyOp(BufferOps.STORE, (LazyOp(BinaryOps.ADD, (r0, r1)), ), MemBuffer(0, dtypes.float, out_st)),)
    helper_linearizer_ast(ast, [x, y, z, w])

  def test_zero_fold(self):
    a, b = Tensor.randn(1).realize(), Tensor.randn(1).realize()
    r = Tensor.stack(a, b)

    k = Linearizer(*create_schedule([r.lazydata])[-1].ast)
    k.upcast()
    k.linearize()
    num_ops = len([uop for uop in k.uops if uop.op is UOps.ALU])
    assert num_ops == 0, "more alu uops than needed"

  def test_sum_acc_dtype(self):
    for tensor_dtype, acc_dtype in (
      (dtypes.bool, dtypes.int), (dtypes.int16, dtypes.int), (dtypes.float16, dtypes.float), (dtypes.bfloat16, dtypes.float)):
      a = Tensor([1, 2, 3], dtype=tensor_dtype).sum()
      k = Linearizer(*create_schedule([a.lazydata])[-1].ast)
      k.linearize()
      local = [uop for uop in k.uops if uop.op is UOps.DEFINE_ACC]
      assert local[0].dtype == acc_dtype

  def test_arg_acc_dtype(self):
    def helper_arg_acc_dtype(c: Tensor, expected_dtype:DType):
      k = Linearizer(*create_schedule([c.lazydata])[-1].ast)
      k.linearize()
      local = [uop for uop in k.uops if uop.op is UOps.DEFINE_ACC]
      assert local[0].dtype == expected_dtype

    tests = (
      (dtypes.float16, None, dtypes.float),
      (dtypes.bfloat16, None, dtypes.float),
      (dtypes.float, None, dtypes.float),
      (dtypes.float16, dtypes.float16, dtypes.float16),
      (dtypes.bfloat16, dtypes.bfloat16, dtypes.bfloat16),
      (dtypes.float, dtypes.float16, dtypes.float16),
    )
    for tensor_dtype, acc_dtype, expected_dtype in tests:
      a, b = Tensor.rand(8, 8, dtype=tensor_dtype), Tensor.rand(8, 8, dtype=tensor_dtype)
      helper_arg_acc_dtype(a.sum(acc_dtype=acc_dtype), expected_dtype)
      helper_arg_acc_dtype(a.matmul(b, acc_dtype=acc_dtype), expected_dtype)
      helper_arg_acc_dtype(Tensor.einsum("ki,ij->kj", a, b, acc_dtype=acc_dtype), expected_dtype)
      d, w = Tensor.rand(4, 8, 8, 8, dtype=tensor_dtype), Tensor.rand(8, 8, 2, 2, dtype=tensor_dtype)
      helper_arg_acc_dtype(d.conv2d(w, acc_dtype=acc_dtype), expected_dtype)

  @unittest.skipUnless(Device[Device.DEFAULT].renderer.tensor_cores, "test requires tensor cores")
  def test_tensor_cores(self):
    for tc in Device[Device.DEFAULT].renderer.tensor_cores:
      if getenv("EMULATE_CUDA") and (tc.dtype_in == dtypes.bfloat16 or tc.dtype_out == dtypes.bfloat16): continue
      helper_tc_allclose(tc.dims[0], tc.dims[1], tc.dims[2], tc.dtype_in, tc.dtype_out, axis=0, tc_opt=0)

  @unittest.skipUnless(Device[Device.DEFAULT].renderer.tensor_cores, "test requires tensor cores")
  def test_tensor_cores_padded(self):
    for tc in Device[Device.DEFAULT].renderer.tensor_cores:
      if getenv("EMULATE_CUDA") and (tc.dtype_in == dtypes.bfloat16 or tc.dtype_out == dtypes.bfloat16): continue
      pad = 1

      # check that TC is triggered for TC_OPT=2
      helper_tc_ensure_uops_and_opts_count(tc.dims[0]+pad, tc.dims[1]+pad, tc.dims[2]+pad,
                                           tc.dtype_in, tc.dtype_out, tc_opt=2, ensure_triggered=True)

      # check that TC is not triggered for TC_OPT<2
      helper_tc_ensure_uops_and_opts_count(tc.dims[0]+pad, tc.dims[1]+pad, tc.dims[2]+pad,
                                           tc.dtype_in, tc.dtype_out, tc_opt=1, ensure_triggered=False)
      helper_tc_ensure_uops_and_opts_count(tc.dims[0]+pad, tc.dims[1]+pad, tc.dims[2]+pad,
                                           tc.dtype_in, tc.dtype_out, tc_opt=0, ensure_triggered=False)

      # check excessive padding doesn't trigger padded TC in TC_OPT=2
      helper_tc_ensure_uops_and_opts_count(tc.dims[0]//4, tc.dims[1], tc.dims[2], tc.dtype_in, tc.dtype_out, tc_opt=2, ensure_triggered=False)
      helper_tc_ensure_uops_and_opts_count(tc.dims[0], tc.dims[1]//4, tc.dims[2], tc.dtype_in, tc.dtype_out, tc_opt=2, ensure_triggered=False)
      helper_tc_ensure_uops_and_opts_count(tc.dims[0], tc.dims[1], tc.dims[2]//4, tc.dtype_in, tc.dtype_out, tc_opt=2, ensure_triggered=False)

      # check correctness
      helper_tc_allclose(tc.dims[0]+pad, tc.dims[1]+pad, tc.dims[2]+pad, tc.dtype_in, tc.dtype_out, tc_opt=2)

  @unittest.skipIf(CI and Device.DEFAULT in {"AMD"}, "AMD CI is really slow here")
  @unittest.skipUnless(Device[Device.DEFAULT].renderer.tensor_cores, "test requires tensor cores")
  def test_tensor_cores_multi_reduce(self):
    for tc in Device[Device.DEFAULT].renderer.tensor_cores:
      if tc.dtype_in == dtypes.bfloat16 or tc.dtype_out == dtypes.bfloat16: continue
      # this will be a M=G16, N=G32, M=G16, M=G16, K=R16, K=R16, K=R16 with 9 choices of TC MNK axes
      golden_result = None
      for axis in range(9):
        a = Tensor.rand(16, 16, 29, 29, dtype=tc.dtype_in).realize()
        b = Tensor.rand(32, 16, 16, 16, dtype=tc.dtype_in).realize()
        c = a.conv2d(b, padding=1, acc_dtype=tc.dtype_out)
        realized_ast, real_bufs = helper_realized_ast(c)

        k = Linearizer(*realized_ast)
        k.apply_tensor_cores(1, axis=axis, tc_opt=2)
        k.linearize()
        assert len([uop for uop in k.uops if uop.op is UOps.WMMA]) > 0, "tensor core not triggered"
        assert len([x for x in k.applied_opts if x.op is OptOps.TC]) == 1, "tensor core opt not included"

        prg = CompiledRunner(k.to_program())
        real_bufs[0].copyin(np.zeros((real_bufs[0].size, ), dtype=_to_np_dtype(real_bufs[0].dtype)).data) # Zero to check that all values are filled
        prg.exec(real_bufs)
        result = np.frombuffer(real_bufs[0].as_buffer(), _to_np_dtype(real_bufs[0].dtype))

        # ensure the results for each choice of axis matches
        if golden_result is None: golden_result = np.frombuffer(real_bufs[0].as_buffer(), _to_np_dtype(real_bufs[0].dtype))
        np.testing.assert_allclose(result, golden_result, atol=0.1, rtol=0.15)

      # check that get_linearizer_actions produces all 9 options
      from tinygrad.engine.search import get_linearizer_actions
      tc_actions = [k for i, k in get_linearizer_actions(Linearizer(*realized_ast), False).items() if k.applied_opts[0].op == OptOps.TC]
      assert len(tc_actions) == 9, f"get_linearizer_actions should contain 9 possible TC actions, only got {len(tc_actions)}"

  @unittest.skipUnless(Device[Device.DEFAULT].renderer.tensor_cores, "test requires tensor cores")
  def test_tensor_cores_unroll_phi(self):
    tc = Device[Device.DEFAULT].renderer.tensor_cores[0]
    x, y = Tensor.rand(128, 128, dtype=tc.dtype_in), Tensor.rand(128, 128, dtype=tc.dtype_in)
    r = x.matmul(y, acc_dtype=tc.dtype_out)
    k = helper_linearizer_opt(r, [[Opt(OptOps.UNROLL, 0, 4)]], apply_tc=True, atol=3e-2, rtol=1e-3)[-1]
    for u in k.uops:
      if u.op is UOps.WMMA:
        assert u.src[-1].src[0].op != UOps.PHI

  @unittest.skipUnless(Device[Device.DEFAULT].renderer.tensor_cores, "test requires tensor cores")
  def test_tensor_cores_unroll_casted_phi(self):
    tc = [tc for tc in Device[Device.DEFAULT].renderer.tensor_cores if tc.dtype_in != tc.dtype_out][0]
    x, y = Tensor.rand(128, 128, dtype=tc.dtype_in), Tensor.rand(128, 128, dtype=tc.dtype_in)
    r = x.matmul(y, acc_dtype=tc.dtype_out)
    k = helper_linearizer_opt(r, [[Opt(OptOps.UNROLL, 0, 4)]], apply_tc=True, atol=3e-2, rtol=1e-3)[-1]
    for u in k.uops:
      if u.op is UOps.WMMA:
        assert u.src[-1].dtype == dtypes.float.vec(prod(tc.thread_local_sizes[2]))
        assert u.src[-1].src[0].op != UOps.PHI

  @unittest.skipUnless(Device[Device.DEFAULT].renderer.tensor_cores, "test requires tensor cores")
  def test_tensor_cores_unroll_casted_phi_with_children(self):
    # all PHI children are outside the loop
    tc = [tc for tc in Device[Device.DEFAULT].renderer.tensor_cores if tc.dtype_in != tc.dtype_out][0]
    x, y = Tensor.rand(128, 128, dtype=tc.dtype_in), Tensor.rand(128, 128, dtype=tc.dtype_in)
    r = x.matmul(y, acc_dtype=tc.dtype_out).relu()
    k = helper_linearizer_opt(r, [[Opt(OptOps.UNROLL, 0, 4)]], apply_tc=True, atol=3e-2, rtol=1e-3)[-1]
    for u in k.uops:
      if u.op is UOps.WMMA:
        assert u.src[-1].dtype == dtypes.float.vec(prod(tc.thread_local_sizes[2]))
        assert u.src[-1].src[0].op != UOps.PHI

  @unittest.skipUnless(Device[Device.DEFAULT].renderer.supports_float4, "test requires float4")
  def test_simple_unroll_no_between_phi_dependencies(self):
    x, y = Tensor.rand(128, 128), Tensor.rand(128, 128)
    r = (x@y).relu()
    k = helper_linearizer_opt(r, [[Opt(OptOps.UNROLL, 0, 4), Opt(OptOps.UPCAST, 0, 4)]])[-1]
    # the uops graph is RANGE -> DEFINE_ACC -> 4x ALU -> 4x PHI -> ENDRANGE
    for u in k.uops:
      if u.op is UOps.PHI:
        assert u.src[1].op is UOps.ALU
      # children of PHI are placed after ENDRANGE
      if any(x.op is UOps.PHI for x in u.src):
        end_range = [i for i, x in enumerate(k.uops) if x.op is UOps.ENDRANGE][0]
        assert end_range < k.uops.uops.index(u)

  def test_grouped_dims(self):
    def _assert_grouped_dims(prefix, dims, max_sizes, reverse_dims, expected_sizes):
      idxs, loop_idxs, sizes = get_grouped_dims(prefix, 0, dims, max_sizes, reverse_dims)
      assert len(idxs) == len(dims), f"expected idxs to have same length as dims {len(dims)}, got {len(idxs)}"
      assert len(loop_idxs) == min(len(sizes), len(dims)), f"expected idxs to have length {min(len(sizes), len(dims))}, got {len(loop_idxs)}"
      assert sizes == expected_sizes, f"expected sizes={expected_sizes}, got {sizes=}"
      for i in range(len(dims)):
        assert idxs[i].max+1 == dims[i], f"idxs[{i}] should have max {dims[i]-1}"
      for i in range(len(loop_idxs)):
        assert loop_idxs[i].expr.startswith(prefix), f"loop_idxs[{i}] must start with {prefix}"
        assert loop_idxs[i].max+1 == sizes[i], f"loop_idxs[{i}] should have max {sizes[i]-1}"

    # pad sizes with ones if necessary
    _assert_grouped_dims("gidx", (2,), (16,16,16,), False, [2,1,1])
    _assert_grouped_dims("gidx", (2,3), (16,16,16,), False, [2,3,1])

    # check reverse dims
    _assert_grouped_dims("gidx", (2,3), (16,16,16,), True, [3,2,1])
    _assert_grouped_dims("gidx", (2,3,4,), (16,16,16,), False, [2,3,4])

    # test splitting globals
    _assert_grouped_dims("gidx", (64,3,4,), (16,16,16,), False, [16,12,4])
    _assert_grouped_dims("gidx", (64,3,4,), (16,4,16,), False, [16,4,12])
    _assert_grouped_dims("gidx", (64,3,4,), (16,16,16,), True, [12,16,4])
    _assert_grouped_dims("gidx", (128,3,4,), (16,4,256,), False, [16,4,24])

    # collapse on onto the left most axis
    _assert_grouped_dims("gidx", (2,3,4,5,), (16,16,16,), False, [6,4,5])
    _assert_grouped_dims("gidx", (2,3,4,5,), (32,16,16,), True, [20,3,2])
    _assert_grouped_dims("gidx", (Variable("start_pos",1,2),3,4,5,), (32,16,16,), True, [20,3,Variable("start_pos",1,2)])

    # collapse on left-most available axis (the left most is too small)
    _assert_grouped_dims("gidx", (2,3,4,5,), (4,16,16,), False, [2,12,5])
    _assert_grouped_dims("gidx", (2,3,4,5,), (16,16,16,), True, [5,12,2])

    # TODO: support sint collapse
    with self.assertRaises(RuntimeError):
      _assert_grouped_dims("gidx", (Variable("start_pos",1,2),3,4,5,), (16,16,16,), False, [Variable("start_pos",1,2)*3,4,5])

    # dim too large and not factorable
    with self.assertRaises(AssertionError):
      get_grouped_dims("gidx", 0, (23,), (16,16,16,), False,)
    with self.assertRaises(AssertionError):
      get_grouped_dims("gidx", 0, (128,3,4), (16,4,23,), False,)

    # too large for sizes
    with self.assertRaises(AssertionError):
      get_grouped_dims("gidx", 0, (2,3,4,5,6), (16,16,16,), False,)

    # variable too large
    with self.assertRaises(AssertionError):
      get_grouped_dims("gidx", 0, (Variable("start_pos", 0, 16),3,4), (16,16,16,), False,)

  def test_div_collapse(self):
    def helper(t, msg, max_ops=0):
      sched = [si for si in create_schedule([t.lazydata]) if si.ast[0].op not in LoadOps]
      assert len(sched) == 1

      lin = Linearizer(*sched[0].ast)
      assert sum(u.arg is UnaryOps.RECIP for u in lin.linearize().uops) == max_ops, msg

    a = Tensor.rand((4,4))
    b = Tensor.rand((4,4))
    d = Tensor.rand((4,4))

    c = (a*b)/b
    helper(c, "found UnaryOps.RECIP in (a*b)/b operation")

    c = a/a
    helper(c, "found UnaryOps.RECIP in (a/a) operation")

    c = (a/b)/d
    helper(c, "found multiple UnaryOps.RECIP in (a/b)/d operation", 1)

  def test_sum_collapse(self):
    t = Tensor([2]).reshape(1, 1).expand(256, 256).sum()
    sched = [si for si in create_schedule([t.lazydata]) if si.ast[0].op not in LoadOps]
    assert len(sched) == 1
    lin = Linearizer(*sched[0].ast)
    assert not any(u.op is UOps.RANGE for u in lin.linearize().uops), "found loop in sum collapse"

  def test_assign_fold(self):
    a = Tensor.ones(4, 4).contiguous().realize()
    m = Tensor.ones(4, 4).shrink(((1, 2), None)).pad(((1, 2), None))
    a.assign(a+m)
    a.realize()
    np.testing.assert_equal(a.flatten().numpy(), [1.,1.,1.,1.,2.,2.,2.,2.,1.,1.,1.,1.,1.,1.,1.,1.])

  def test_where_fold(self):
    a = Tensor.ones(4, 4).contiguous().realize()
    b = a.shrink(((1, 2), None)).pad(((1, 2), None))
    a.assign(b.where(2, a))
    sched = create_schedule([a.lazydata])
    assert len(sched) == 1
    sched_copy = sched[:]
    run_schedule(sched)
    np.testing.assert_equal(a.flatten().numpy(), [1.,1.,1.,1.,2.,2.,2.,2.,1.,1.,1.,1.,1.,1.,1.,1.])
    lin = Linearizer(*sched_copy[-1].ast)
    lin.hand_coded_optimizations()
    lin.linearize()
    assert not any(u.arg == TernaryOps.WHERE for u in lin.uops), "found where where where should be folded"

  def test_phi_simplification(self):
    def helper(t, max_ops=0):
      k = helper_linearizer_opt(t)[-1]
      uops = list(k.linearize().uops)
      # ignore kernel optimized IF statements for now
      if if_op:=next((u for u in uops if u.op is UOps.IF), None):
        uops = uops[:uops.index(if_op)]
      assert len(set([u.op for u in uops if u.op in {UOps.RANGE, UOps.SPECIAL}])) == 1, "has either specials or ranges, not both"
      assert len([u for u in uops if u.op is UOps.PHI]) == 0, "PHI should have been simplified"
      # TODO: once uops track min/max this will be fixed
      #assert len([u for u in uops if u.arg is BinaryOps.MAX]) <= max_ops, "no unnecessary MAX ops"

    helper(Tensor.arange(5.5, (3.5*300), 3.5), max_ops=2)
    helper(Tensor.arange(-1, -100, -5), max_ops=2)
    helper(Tensor.arange(-3.2, 6.7, 0.64), max_ops=2)
    helper(Tensor.arange(256), max_ops=2)
    helper(Tensor.arange(255), max_ops=2)

  @unittest.skipUnless(Device[Device.DEFAULT].renderer.supports_float4, "test requires float4")
  def test_grouped_store_phis(self):
    """
    float4 acc0 = float4(0.0,0.0,0.0,0.0);
    {
      acc0 = // ...
    }
    *((device float4*)(data0+alu2)) = float4(acc0.x,acc0.y,acc0.z,acc0.w);
    simplifies to:
    *((device float4*)(data0+alu2)) = acc0;
    """
    x, y = Tensor.randn(64,64), Tensor.randn(64,64)
    out = x.matmul(y)
    k = helper_linearizer_opt(out)[-1]
    # check that the float4 cast collapses
    store_vals = [u.src[-1] for u in k.uops if u.op is UOps.STORE]
    for val in store_vals:
      assert val.dtype == dtypes.float.vec(4) and val.op is not UOps.CAST

  @unittest.skipUnless(Device[Device.DEFAULT].renderer.supports_float4, "test requires float4")
  def test_grouped_store_values(self):
    x = Tensor.randn((4,3,6,6)).realize()
    out = x.flip((0,1)).contiguous()
    k = helper_linearizer_opt(out)[-1]
    store_val = [u.src[-1] for u in k.uops if u.op is UOps.STORE][0]
    assert store_val.dtype == dtypes.float.vec(4) and store_val.op is not UOps.CAST

  @unittest.skipUnless(Device[Device.DEFAULT].renderer.has_local, "test requires locals")
  @unittest.skipUnless(Device[Device.DEFAULT].renderer.has_shared, "test requires shared")
  @unittest.skipUnless(Device[Device.DEFAULT].renderer.supports_float4, "test requires float4")
  @unittest.skipIf(getenv("PTX"), "broken in PTX")
  def test_grouped_store_locals_and_globals(self):
    x, y = Tensor.rand(128, 128), Tensor.rand(128, 128)
    out = x@y
    opt = [Opt(OptOps.LOCAL, 0, 4), Opt(OptOps.GROUPTOP, 0, 8),
            Opt(OptOps.UNROLL, 0, 4), Opt(OptOps.UPCAST, 0, 4), Opt(OptOps.UPCAST, 1, 2)] # upcast accs in both reduces
    k = helper_linearizer_opt(out, opts=[opt])[-1]
    def get_recursive(uop): return set.union(set(uop.src), [uop], *[get_recursive(v) for v in uop.src])
    local_stores = [u for u in k.uops if u.op is UOps.STORE and any(x.op is UOps.DEFINE_LOCAL for x in get_recursive(u.src[0]))]
    global_stores = [u for u in k.uops if u.op is UOps.STORE and any(x.op is UOps.DEFINE_GLOBAL for x in get_recursive(u.src[0]))]
    barrier = [u for u in k.uops if u.op is UOps.BARRIER][0]
    # check that the float4 cast collapses for all stores
    for store in local_stores+global_stores:
      assert store.src[-1].dtype == dtypes.float.vec(2) and store.src[-1].op is not UOps.CAST
    # check the children's vins
    assert barrier.src == tuple(local_stores)
    assert len([u for u in k.uops if u.op is UOps.IF and u.src[-1] == barrier]) == 1

  @unittest.skipUnless(Device[Device.DEFAULT].renderer.has_local, "test requires locals")
  @unittest.skipUnless(Device[Device.DEFAULT].renderer.has_shared, "test requires shared")
  @unittest.skipUnless(Device[Device.DEFAULT].renderer.supports_float4, "test requires float4")
  def test_grouped_store_local_only(self):
    x, y = Tensor.rand(1,128), Tensor.rand(128, 128)
    r = (x@y).relu()
    k = helper_linearizer_opt(r)[-1]
    stores = [u for u in k.uops if u.op is UOps.STORE]

    # the float4 value stores directly in lds and we skip upcast
    assert stores[0].src[-1].dtype == dtypes.float.vec(4)
    assert stores[0].src[-1].op is not UOps.CAST

    # the global store doesn't change
    assert stores[1].src[-1].dtype == dtypes.float

  @unittest.skipUnless(Device[Device.DEFAULT].renderer.supports_float4, "test requires float4")
  def test_skip_unmatching_upcasts(self):
    Tensor.manual_seed(0)
    ast = LazyOp(op=BufferOps.STORE, src=(LazyOp(op=BufferOps.LOAD, src=(), arg=MemBuffer(idx=1, dtype=dtypes.float, st=ShapeTracker(views=(View(shape=(240, 40, 1, 1), strides=(1, 240, 0, 0), offset=0, mask=None, contiguous=False),)))),), arg=MemBuffer(idx=0, dtype=dtypes.float, st=ShapeTracker(views=(View(shape=(240, 40, 1, 1), strides=(40, 1, 0, 0), offset=0, mask=None, contiguous=True),)))), # noqa: E501
    opt = [
        Opt(op=OptOps.UPCAST, axis=1, amt=4), Opt(op=OptOps.LOCAL, axis=0, amt=16),
        Opt(op=OptOps.LOCAL, axis=1, amt=2), Opt(op=OptOps.UPCAST, axis=3, amt=2)
    ]
    k = helper_linearizer_ast(ast, [Tensor.randn(240*40).realize()], opts=[opt])[-1]
    out = [u for u in k.uops if u.op is UOps.STORE][0]
    assert out.src[-1].op is UOps.CAST and out.src[-1].dtype == dtypes.float.vec(4)

  @unittest.skipUnless(Device[Device.DEFAULT].renderer.has_local, "test requires locals")
  @unittest.skipUnless(Device[Device.DEFAULT].renderer.supports_float4, "test requires float4")
  def test_skip_unmatching_upcasts_with_gep(self):
    Tensor.manual_seed(0)
    ast = LazyOp(op=BufferOps.STORE, src=(LazyOp(op=BufferOps.LOAD, src=(), arg=MemBuffer(idx=1, dtype=dtypes.float, st=ShapeTracker(views=(View(shape=(8, 32, 1, 1), strides=(1, 8, 0, 0), offset=0, mask=None, contiguous=False),)))),), arg=MemBuffer(idx=0, dtype=dtypes.float, st=ShapeTracker(views=(View(shape=(8, 32, 1, 1), strides=(32, 1, 0, 0), offset=0, mask=None, contiguous=True),)))), # noqa: E501
    opt = [Opt(op=OptOps.LOCAL, axis=1, amt=4), Opt(op=OptOps.UPCAST, axis=2, amt=2), Opt(op=OptOps.LOCAL, axis=1, amt=8),
            Opt(op=OptOps.UPCAST, axis=1, amt=0), Opt(op=OptOps.UPCAST, axis=1, amt=4), Opt(op=OptOps.LOCAL, axis=0, amt=8),
            Opt(op=OptOps.UPCAST, axis=1, amt=0), Opt(op=OptOps.UPCAST, axis=0, amt=2)]
    k = helper_linearizer_ast(ast, [Tensor.randn(8*32).realize()], opts=[opt])[-1]
    out = [u for u in k.uops if u.op is UOps.STORE][0]
    assert out.src[-1].op is UOps.CAST and out.src[-1].dtype == dtypes.float.vec(2)

@unittest.skipUnless(Device[Device.DEFAULT].renderer.supports_float4, "need backends that support float4")
class TestFloat4(unittest.TestCase):
  @staticmethod
  def count_float4(k):
    return (len([uop for uop in k.uops if uop.op is UOps.LOAD and uop.dtype == dtypes.float.vec(4)]),
            len([uop for uop in k.uops if uop.op is UOps.STORE and len(uop.src) == 3 and uop.src[2].dtype == dtypes.float.vec(4)]))

  # TODO: express opts below as auto opts

  def test_float4_basic(self):
    a = Tensor.rand(2, 8).realize()
    b = Tensor.rand(2, 8).realize()
    c = a + b

    s = create_schedule([c.lazydata])[0]
    k = Linearizer(*s.ast)
    k.hand_coded_optimizations()
    k.linearize()

    assert TestFloat4.count_float4(k) == (2, 1)

  def test_float4_multidim(self):
    a = Tensor.rand(2, 8).realize()
    b = Tensor.rand(2, 8).realize()
    c = a + b

    s = create_schedule([c.lazydata])[0]
    k = Linearizer(*s.ast)
    k.shift_to(0, 4)  # float4 dimension
    k.shift_to(0, 2, insert_before=k.shape_len-1)
    k.upcast()
    k.upcast()
    k.local_dims += 1
    k.linearize()

    assert TestFloat4.count_float4(k) == (4, 2)

  def test_float4_unaligned_load(self):
    a = Tensor.rand(9).realize().shrink(((1, 9),))
    b = Tensor.rand(9).realize().shrink(((1, 9),))
    c = a + b

    s = create_schedule([c.lazydata])[0]
    k = Linearizer(*s.ast)
    k.hand_coded_optimizations()  # implicit trigger float4 dim
    k.linearize()

    assert TestFloat4.count_float4(k) == (0, 1)

  def test_float4_multidim_unaligned_load(self):
    a = Tensor.rand(2, 9).realize().shrink(((0, 2), (1, 9),))
    b = Tensor.rand(2, 9).realize().shrink(((0, 2), (1, 9),))
    c = a + b

    s = create_schedule([c.lazydata])[0]
    k = Linearizer(*s.ast)
    k.shift_to(len(k.full_unupcasted_shape)-1, 4)  # manual trigger float4 dim
    k.upcast()
    k.shift_to(len(k.full_unupcasted_shape)-1, 2, insert_before=k.shape_len-1)
    k.upcast()
    k.local_dims += 1
    k.linearize()

    assert TestFloat4.count_float4(k) == (0, 2)

  def test_float4_sometimes_unaligned(self):
    a = Tensor.rand(1, 1, 8).realize()
    b = Tensor.rand(1, 1, 5).realize().shrink(((0, 1), (0, 1), (1, 5)))
    c = a.conv2d(b)
    # only the first and last conv dot products are aligned in a, and b is never aligned, so no
    # float4 should be emitted (the reduce axis of size 4 is the float4 axis here)

    s = create_schedule([c.lazydata])[0]
    k = Linearizer(*s.ast)
    k.upcast()
    k.linearize()

    assert TestFloat4.count_float4(k) == (0, 0)

  def test_float4_multidim_sometimes_unaligned(self):
    a = Tensor.rand(1, 1, 7).realize()
    b = Tensor.rand(1, 1, 5).realize().shrink(((0, 1), (0, 1), (1, 5)))
    c = a.conv2d(b)
    # the first conv dot product is aligned in a. If we upcast the output and reduce
    # dimension, then we could do float4 for only that one set of loads, but we currently
    # don't.

    s = create_schedule([c.lazydata])[0]
    k = Linearizer(*s.ast)
    k.upcast()
    k.upcast()
    k.linearize()

    assert TestFloat4.count_float4(k) == (0, 1)

  def test_float4_noncontiguous(self):
    a = Tensor.rand(4, 2).realize()
    b = Tensor.rand(4, 2).realize()
    c = a + b

    # we will upcast the top axis of sz 4. they should not be coalesced into float4,
    # since the top axis is not contiguous.

    s = create_schedule([c.lazydata])[0]
    k = Linearizer(*s.ast)
    k.shift_to(0, 4, top=True)  # top axes are float4 axes
    k.upcast()
    k.linearize()

    assert TestFloat4.count_float4(k) == (0, 0)

  def test_float4_expand(self):
    a = Tensor.rand(9).realize().shrink(((1, 9),))
    b = Tensor.rand(2).realize().reshape((2, 1)).expand((2,4)).reshape((8,))
    c = a + b

    # we will upcast the top axis of sz 4. they should not be coalesced into float4,
    # since the top axis is not contiguous.

    s = create_schedule([c.lazydata])[0]
    k = Linearizer(*s.ast)
    k.shift_to(0, 4)  # float4 axis
    k.upcast()
    k.linearize()

    assert TestFloat4.count_float4(k) == (0, 1)

  def test_float4_heterogeneous(self):
    a = Tensor.rand(8).realize()
    b = Tensor.rand(9).realize().shrink(((1, 9),))
    c = a + b

    # should float4 b but not a

    s = create_schedule([c.lazydata])[0]
    k = Linearizer(*s.ast)
    k.shift_to(0, 4)  # float4 axis
    k.upcast()
    k.linearize()

    assert TestFloat4.count_float4(k) == (1, 1)

class TestHandCodedOpts(unittest.TestCase):
  def test_masked_upcast(self):
    layer_1 = Tensor.cat(*[Tensor.rand(5) for _ in range(4)])
    layer_2 = Tensor.cat(layer_1.unsqueeze(0), Tensor.rand(6, 20))

    s = create_schedule([layer_2.lazydata])[-1]
    k = Linearizer(*s.ast)
    k.hand_coded_optimizations()
    assert len(k.bufs) == 6  # make sure all ops are done in one kernel
    # masked upcast should upcast masked axis of size 7
    # masked upcast should not upcast large (20) last axis
    # float4/other hcopt shouldn't upcast last axis, since we already have 7 upcast, and the last axis is not very contiguous
    assert k.upcasted == 1 and k.full_shape[-1] == 7

  def test_masked_upcast_wino(self):
    monster = Tensor.stack(*[Tensor.stack(*[Tensor.rand(16) for _ in range(6)]) for _ in range(6)])

    s = create_schedule([monster.lazydata])[-1]
    k = Linearizer(*s.ast)
    k.hand_coded_optimizations()
    assert len(k.bufs) == 37  # make sure all ops are done in one kernel
    # should upcast the two Tensor.stacks
    assert k.upcasted >= 2 and k.full_shape[k.shape_len-k.upcasted:k.shape_len].count(6) == 2

  def test_masked_upcast_wino_full(self):
    with Context(WINO=1):
      x,w = Tensor.rand(1,4,8,8, requires_grad=True).realize(), Tensor.rand(4,4,3,3, requires_grad=True).realize()
      out = Tensor.conv2d(x,w, padding=1)
      upcasts = []
      wino_schedule = create_schedule([out.lazydata])
      # collect upcasts of tile transform kernels
      for i, si in enumerate(wino_schedule):
        k = Linearizer(*si.ast)
        k.hand_coded_optimizations()
        if k.reduceop is not None: continue  # not a tile transform kernel (there is a gemm reduce kernel)
        if len(k.bufs) < 36: continue  # not a tile transform kernel (there's a permute kernel at the end)
        upcasts.append(tuple(k.full_shape[k.shape_len - k.upcasted:k.shape_len]))
      assert len(upcasts) == 3  # 3 transformation matrices
      assert len(wino_schedule) <= 4  # 4 kernels
      # this test case's inputs are too small, so one of the 4-stacks became a local, which is fine i guess
      assert upcasts.count((6, 6)) == 2 #and upcasts.count((4, 4)) == 1

      out.mean().backward()
      backward_schedule = create_schedule([x.grad.lazydata, w.grad.lazydata])
      for si in backward_schedule:
        k = Linearizer(*si.ast)
        k.hand_coded_optimizations()
        k.linearize()
        if len(k.bufs) < 20: continue  # not a tile transform kernel
        # heuristic number to make sure that at least some upcasts but not too many upcasts are being done
        assert 6 <= prod(k.full_shape[k.shape_len - k.upcasted:k.shape_len]) <= 216
      assert len(backward_schedule) <= 13  # just the current number, but it could be better

  def test_masked_upcast_many(self):
    layer_1 = Tensor.cat(Tensor.rand(3, 4), Tensor.rand(4, 4))
    layer_2 = Tensor.cat(layer_1.unsqueeze(0), Tensor.rand(6, 7, 4))
    layer_3 = Tensor.cat(layer_2.unsqueeze(0), Tensor.rand(6, 7, 7, 4))

    k = helper_linearizer_opt(layer_3)[-1]
    assert len(k.bufs) == 5  # make sure all ops are done in one kernel
    # check that we don't do too many upcasts
    assert prod(k.full_shape[k.shape_len-k.upcasted:k.shape_len]) <= 49

  @unittest.skipUnless(Device[Device.DEFAULT].renderer.has_local, "test requires locals")
  def test_matvec(self):
    N = 128
    a = Tensor.rand(1, N).realize()
    b = Tensor.rand(N, N).realize()
    c = a @ b

    k = helper_linearizer_opt(c)[-1]

    assert k.group_for_reduces == 1
    assert k.local_dims == 1
    assert k.upcasted == 1

def helper_linearizer_ast(ast:Tuple[LazyOp, ...], inputs:List[Tensor], *args, **kwargs):
  inbufs = [x.lazydata.buffer for x in inputs]
  outbufs = [Buffer(inbufs[-1].device, out.arg.st.size, out.arg.dtype).allocate() for out in ast]
  return _helper_linearizer_opt_ast(ast, outbufs+inbufs, *args, **kwargs)

def helper_linearizer_opt(r:Union[Tensor, List[Tensor]], *args, **kwargs):
  realized_ast, real_bufs = helper_realized_ast(r)
  return _helper_linearizer_opt_ast(realized_ast, real_bufs, *args, **kwargs)

def _helper_linearizer_opt_ast(realized_ast:Tuple[LazyOp, ...], real_bufs:List[Buffer], opts=[],
                               apply_tc=False, atol=1e-4, rtol=1e-4, color_sizes=[], wanna_output=[]) -> List[Linearizer]:
  lins: List[Linearizer] = []
  outbufs = [real_bufs[i] for i in range(len(realized_ast))]

  def get_prg(k:Linearizer): return CompiledRunner(replace(k.to_program(), dname=Device.DEFAULT))

  def check_opt(opts, create_k, expected_color_size):
    k = create_k()
    lins.append(k)
    if apply_tc:
      assert k.apply_tensor_cores(1, extra_opts=opts), "no tensor core triggered"
    else:
      for opt in opts:
        k.apply_opt(opt)
    if expected_color_size is not None:
      assert (cs:=list(zip(k.colors(), k.full_shape))) == expected_color_size, f"expected={expected_color_size} got={cs}"
    prg = get_prg(k)
    for buf in outbufs: buf.copyin(np.zeros((buf.size, ), dtype=_to_np_dtype(buf.dtype)).data) # Zero to check that all values are filled
    prg.exec(real_bufs)

    for i, buf in enumerate(outbufs):
      np.testing.assert_allclose(np.frombuffer(buf.as_buffer(), _to_np_dtype(buf.dtype)), wanna_output[i], atol=atol, rtol=rtol)

  # Get baseline if it is not provided, which is not optimized at all.
  k = Linearizer(*realized_ast)
  lins.append(k)
  prg = get_prg(k)
  prg.exec(real_bufs)
  if len(wanna_output) == 0: wanna_output = [np.frombuffer(buf.as_buffer(), _to_np_dtype(buf.dtype)).copy() for buf in outbufs]
  else:
    for i, buf in enumerate(outbufs):
      np.testing.assert_allclose(np.frombuffer(buf.as_buffer(), _to_np_dtype(buf.dtype)), wanna_output[i], atol=atol, rtol=rtol)

  # Check correctness of handcoded optimiztions.
  k = Linearizer(*realized_ast)
  lins.append(k)
  k.hand_coded_optimizations()
  prg = get_prg(k)
  for buf in outbufs: buf.copyin(np.zeros((buf.size, ), dtype=_to_np_dtype(buf.dtype)).data) # Zero to check that all values are filled
  prg.exec(real_bufs)
  for i, buf in enumerate(outbufs):
    np.testing.assert_allclose(np.frombuffer(buf.as_buffer(), _to_np_dtype(buf.dtype)), wanna_output[i], atol=atol, rtol=rtol)
  for i, x in enumerate(opts): # Check custom transformations if any.
    check_opt(x, lambda: Linearizer(*realized_ast), color_sizes[i] if i < len(color_sizes) else None)
  return lins

# creates a back-to-back multi reduce AST by merging r0 and r1.
# TODO: delete once we can schedule multi reduce
def _temp_create_multireduce_ast(r0:Tensor, r1:Tensor, replace_idxs:Dict[int,Tensor]={}, \
                                 merge=lambda r0,r1: LazyOp(BinaryOps.ADD, (r0, r1))) -> Tuple[LazyOp, ...]:
  assert len(s0:=r0.schedule()) == 1 and len(s1:=r1.schedule()) == 1, "inputs should be realized"
  assert all({idx:replace_idxs[idx] is r0 or replace_idxs[idx] is r1 for idx in replace_idxs}.values()), "replace idxs should be in {{r0, r1}}"
  op0, op1 = s0[0].ast[0].src[0], s1[0].ast[0].src[0]
  _replace_idxs = {idx:(op0 if replace_idxs[idx] is r0 else op1) for idx in replace_idxs}
  def _deep_replace(op:LazyOp, offset=0):
    if op.op is BufferOps.LOAD:
      if op.arg.idx+offset in _replace_idxs: return _replace_idxs[op.arg.idx+offset]
      else: arg = MemBuffer(op.arg.idx+offset, op.arg.dtype, op.arg.st)
    else: arg = op.arg
    return LazyOp(op.op, tuple(_deep_replace(x, offset) for x in op.src), arg)
  # limitation: r0 and r1 cannot share inputs.
  op0 = _deep_replace(op0, 0)
  op0_loads = len([x for x in op0.lazyops if x.op is BufferOps.LOAD])
  out = merge(op0, _deep_replace(op1, op0_loads))
  # limitation: only tests single output
  op = LazyOp(BufferOps.STORE, (out, ), MemBuffer(0, s0[-1].ast[-1].arg.dtype, s0[-1].ast[-1].arg.st))
  if DEBUG >= 3: print_tree(op)
  return op,

def check_fused_tc_opt(tc:TensorCore, r0:Tensor, r1:Tensor, inputs:List[Tensor]):
  ast = _temp_create_multireduce_ast(r0, r1)
  (atol, rtol) = ((0.25, 0.01) if tc.dtype_out == dtypes.half else (3e-2, 1e-3)) if tc.dtype_in == dtypes.half else (1e-4, 1e-4)
  helper_linearizer_ast(ast, inputs, [
    [],
    [Opt(OptOps.UPCAST, 0, 4)],
    [Opt(OptOps.UPCAST, 1, 4)],
    [Opt(OptOps.UPCAST, 0, 4), Opt(OptOps.UPCAST, 1, 4)], # check upcasts
    [Opt(OptOps.UNROLL, 0, 2)], # check unroll
    [Opt(OptOps.UNROLL, 0, 0)], # check full unroll of reduce with locals
    [Opt(OptOps.LOCAL, 0, 4)], # check local
    [Opt(OptOps.UPCAST, 0, 4), Opt(OptOps.UNROLL, 0, 2)], # check combo of unroll and local
    [Opt(OptOps.UPCAST, 0, 4), Opt(OptOps.UPCAST, 1, 4), Opt(OptOps.UNROLL, 0, 2)],
    [Opt(OptOps.UPCAST, 0, 4), Opt(OptOps.UPCAST, 1, 4), Opt(OptOps.UNROLL, 0, 4)],
    [Opt(OptOps.UPCAST, 0, 4), Opt(OptOps.UPCAST, 1, 4), Opt(OptOps.UNROLL, 0, 4), Opt(OptOps.LOCAL, 0, 2)],
    [Opt(OptOps.UPCAST, 1, 4), Opt(OptOps.UPCAST, 0, 4)], # check permutations
    [Opt(OptOps.UNROLL, 0, 2), Opt(OptOps.UPCAST, 0, 4)],
    [Opt(OptOps.UPCAST, 0, 4), Opt(OptOps.UNROLL, 0, 2), Opt(OptOps.UPCAST, 1, 4)],
    [Opt(OptOps.UNROLL, 0, 2), Opt(OptOps.UPCAST, 1, 4), Opt(OptOps.UPCAST, 0, 4), Opt(OptOps.UNROLL, 0, 4)],
    [Opt(OptOps.LOCAL, 0, 2), Opt(OptOps.UPCAST, 1, 4), Opt(OptOps.UNROLL, 0, 2), Opt(OptOps.UPCAST, 0, 4)],
    # [Opt(OptOps.GROUP, 0, 2)] # doesn't work because group_for_reduce dims become early locals (conflicting with TC)
  ], apply_tc=True, atol=atol, rtol=rtol)

class TestKernelOpts(unittest.TestCase):
  @unittest.skipUnless(Device[Device.DEFAULT].renderer.has_local, "test requires locals")
  @unittest.skipUnless(Device[Device.DEFAULT].renderer.has_shared, "test requires shared")
  def test_local_and_grouped_reduce(self):
    N = 128
    Tensor.manual_seed(1882)
    a = Tensor.rand(4, 4, N, N)
    b = Tensor.rand(4, 4, N)
    r = (b.sqrt() + ((a+1).sum(axis=3).exp()))
    helper_linearizer_opt(r, [
      [Opt(OptOps.LOCAL, 0, 2)],
      [Opt(OptOps.LOCAL, 0, 8)],
      [Opt(OptOps.LOCAL, 0, 16)], # Checking how it works with locals
      [Opt(OptOps.GROUPTOP, 0, 2)],
      [Opt(OptOps.GROUPTOP, 0, 32)],
      [Opt(OptOps.GROUPTOP, 0, 64)], # Checking how it works with grouped reduce
      [Opt(OptOps.LOCAL, 0, 2), Opt(OptOps.GROUPTOP, 0, 2)],
      [Opt(OptOps.LOCAL, 0, 16), Opt(OptOps.GROUPTOP, 0, 16)],
      [Opt(OptOps.LOCAL, 0, 32), Opt(OptOps.GROUPTOP, 0, 2)],
      # Checking how it works with locals + grouped reduce
      [Opt(OptOps.LOCAL, 0, 2), Opt(OptOps.GROUPTOP, 0, 64)],
      # Checking how it works with locals + grouped reduce + upcasts
      [Opt(OptOps.LOCAL, 0, 2), Opt(OptOps.GROUPTOP, 0, 2), Opt(OptOps.UPCAST, 0, 8), Opt(OptOps.UNROLL, 1, 4)],
    ])

  @unittest.skipIf(CI and Device.DEFAULT in {"AMD"}, "AMD CI doesn't support multiple sync threads yet")
  @unittest.skipUnless(Device[Device.DEFAULT].renderer.has_local, "test requires locals")
  @unittest.skipUnless(Device[Device.DEFAULT].renderer.has_shared, "test requires shared")
  def test_local_and_grouped_reduce_multireduce(self):
    N = 128
    Tensor.manual_seed(1882)
    a = Tensor.rand(4, 4, N, N).realize()
    b = Tensor.rand(4, 4, N).realize()
    # TODO: this isn't the best AST, it's always math.inf
    r0 = (b.sqrt() + ((a+1).sum(axis=3).exp()))
    c = Tensor.rand(4, 4, N, N).realize()
    d = Tensor.rand(4, 4, N).realize()
    r1 = (d.sqrt() + ((c+1).sum(axis=3).exp()))
    ast = _temp_create_multireduce_ast(r0, r1)
    helper_linearizer_ast(ast, [b, a, d, c], [
      [Opt(OptOps.LOCAL, 0, 2)],
      [Opt(OptOps.LOCAL, 0, 8)],
      [Opt(OptOps.LOCAL, 0, 16)], # Checking how it works with locals
      [Opt(OptOps.GROUPTOP, 0, 2)],
      [Opt(OptOps.GROUPTOP, 0, 32)],
      [Opt(OptOps.GROUPTOP, 0, 64)], # Checking how it works with grouped reduce
      [Opt(OptOps.LOCAL, 0, 2), Opt(OptOps.GROUPTOP, 0, 2)],
      [Opt(OptOps.LOCAL, 0, 16), Opt(OptOps.GROUPTOP, 0, 16)],
      [Opt(OptOps.LOCAL, 0, 32), Opt(OptOps.GROUPTOP, 0, 2)],
      # Checking how it works with locals + grouped reduce
      [Opt(OptOps.LOCAL, 0, 2), Opt(OptOps.GROUPTOP, 0, 64)],
      # Checking how it works with locals + grouped reduce + upcasts
      [Opt(OptOps.LOCAL, 0, 2), Opt(OptOps.GROUPTOP, 0, 2), Opt(OptOps.UPCAST, 0, 8), Opt(OptOps.UNROLL, 1, 4)],
    ])

  @unittest.skipIf(CI and Device.DEFAULT in {"AMD"}, "AMD CI doesn't support multiple sync threads yet")
  @unittest.skipUnless(Device[Device.DEFAULT].renderer.has_local, "test requires locals")
  @unittest.skipUnless(Device[Device.DEFAULT].renderer.has_shared, "test requires shared")
  @unittest.skip("AST has implicit movement ops")
  def test_atomic_store_multireduce(self):
    # reducops will need to use the local buffer to load the result of a local reduce into every thread, barriers are needed on both sides
    # of the load to ensure 1) the correct value is in the local buffer and 2) the value isn't overwritten by the next reduceop
    N = 512
    Tensor.manual_seed(1882)
    a,b = Tensor.rand(4,4,N).realize(), Tensor.rand(4,4,N).realize()
    r0,r1 = a.sum(-1), b.sum(-1)
    ast = _temp_create_multireduce_ast(r0, r1)
    lins = helper_linearizer_ast(ast, [a,b], [[Opt(OptOps.GROUP, 0, 2)]])

    # sequential
    a,b = Tensor.rand(4,4,N).realize(), Tensor.rand(4,4,N).realize()
    dummy = Tensor.rand(4,4,1).realize()
    r0,r1 = (a-dummy).sum(-1), b.sum(-1)
    ast = _temp_create_multireduce_ast(r0, r1, replace_idxs={2:r1}, merge=lambda r0,_: r0)
    lins += helper_linearizer_ast(ast, [a], [[Opt(OptOps.GROUP, 0, 2)]])

    for k in lins:
      seen_bar = False
      for u in k.uops:
        if u.op is UOps.BARRIER:
          assert not seen_bar, "redudant barrier"
          seen_bar = True
        elif (u.op is UOps.LOAD or u.op is UOps.STORE): seen_bar = False

  @unittest.skip("TODO: broken")
  @unittest.skipIf(CI and Device.DEFAULT in {"AMD"}, "AMD CI doesn't support multiple sync threads yet")
  @unittest.skipUnless(Device[Device.DEFAULT].renderer.has_local, "test requires locals")
  @unittest.skipUnless(Device[Device.DEFAULT].renderer.has_shared, "test requires shared")
  def test_atomic_store_unrolled_multireduce(self):
    # unrolled local dim - causes stores for local reductions to pool at the top of the kernel, overwriting eachother
    Tensor.manual_seed(1882)
    a,b = Tensor.rand(4,).realize(), Tensor.rand(4,).realize()
    r0,r1 = a.sum(), b.sum()
    ast = _temp_create_multireduce_ast(r0, r1)
    lins = helper_linearizer_ast(ast, [a,b], [
      [Opt(OptOps.UNROLL, 0, 2), Opt(OptOps.GROUP, 0, 2)]
    ])

    for k in lins:
      seen_bar = False
      for u in k.uops:
        if u.op is UOps.BARRIER:
          assert not seen_bar, "redudant barrier"
          seen_bar = True
        elif (u.op is UOps.LOAD or u.op is UOps.STORE): seen_bar = False

  @unittest.skipIf(CI and Device.DEFAULT in {"AMD"}, "AMD CI doesn't support multiple sync threads yet")
  @unittest.skipUnless(Device[Device.DEFAULT].renderer.has_local, "test requires locals")
  @unittest.skipUnless(Device[Device.DEFAULT].renderer.has_shared, "test requires shared")
  @unittest.skip("AST has implicit movement ops")
  def test_atomic_store_nested_range_multireduce(self):
    # nested ranges
    Tensor.manual_seed(1882)
    a,b = Tensor.rand(6, ).realize(), Tensor.rand(6, ).realize()
    r0,r1 = a.reshape(6, 1).expand(6, 3).sum(), b.reshape(6, 1).expand(6, 3).sum()
    ast = _temp_create_multireduce_ast(r0, r1)
    lins = helper_linearizer_ast(ast, [a,b], [
      [Opt(OptOps.GROUP, 0, 2)],[Opt(OptOps.GROUP, 1, 3)],
      [Opt(OptOps.GROUP, 1, 3), Opt(OptOps.GROUP, 0, 2)],
      [Opt(OptOps.UNROLL, 0, 2)],[Opt(OptOps.UNROLL, 1, 3)],
      [Opt(OptOps.GROUP, 0, 2), Opt(OptOps.UNROLL, 0, 2)],
      [Opt(OptOps.GROUP, 1, 3), Opt(OptOps.UNROLL, 1, 3)],
    ])

    for k in lins:
      seen_bar = False
      for u in k.uops:
        if u.op is UOps.BARRIER:
          assert not seen_bar, "redudant barrier"
          seen_bar = True
        elif (u.op is UOps.LOAD or u.op is UOps.STORE): seen_bar = False

  def test_upcasts(self):
    N = 16
    Tensor.manual_seed(1772)
    a = Tensor.rand(N, N)
    b = Tensor.rand(N, N)
    r = (a+b).sqrt() * ((a+1).exp())
    helper_linearizer_opt(r, [
      [Opt(OptOps.UPCAST, 0, 2)],
      [Opt(OptOps.UPCAST, 0, 4)],
      [Opt(OptOps.UPCAST, 0, 8)], # Checking how it works with upcasts
    ])

  def test_full_upcast(self):
    Tensor.manual_seed(1772)
    a = Tensor.rand(4)
    b = Tensor.rand(4)
    r = (a+b).sqrt() * ((a+1).exp())
    helper_linearizer_opt(r, [
      [Opt(OptOps.UPCAST, 0, 4)], # Checking how it works with upcasts
    ])

  @unittest.skipUnless(Device[Device.DEFAULT].renderer.has_local, "test requires locals")
  @unittest.skipUnless(Device[Device.DEFAULT].renderer.has_shared, "test requires shared")
  def test_matmul(self):
    N = 128
    Tensor.manual_seed(1552)
    a = Tensor.rand(N, N)
    b = Tensor.rand(N, N)
    r = a@b
    helper_linearizer_opt(r, [
      [Opt(OptOps.UPCAST, 0, 2)],
      [Opt(OptOps.UPCAST, 0, 4), Opt(OptOps.UPCAST, 1, 4)], # Checking how it works with upcasts
      [Opt(OptOps.LOCAL, 0, 2)],
      [Opt(OptOps.LOCAL, 1, 32)],
      [Opt(OptOps.LOCAL, 0, 4), Opt(OptOps.LOCAL, 1, 4)],
      [Opt(OptOps.LOCAL, 0, 4), Opt(OptOps.LOCAL, 1, 32)],
      [Opt(OptOps.LOCAL, 0, 16), Opt(OptOps.LOCAL, 1, 8)], # Checking how it works with locals
      [Opt(OptOps.GROUPTOP, 0, 2)],
      [Opt(OptOps.GROUPTOP, 0, 32)],
      [Opt(OptOps.GROUPTOP, 0, 32), Opt(OptOps.UNROLL, 0, 4)], # Checking how it works with grouped_reduce
      [Opt(OptOps.LOCAL, 0, 2), Opt(OptOps.LOCAL, 1, 2), Opt(OptOps.GROUPTOP, 0, 32)],
      [Opt(OptOps.LOCAL, 0, 8), Opt(OptOps.GROUPTOP, 0, 32)],
      [Opt(OptOps.LOCAL, 0, 4), Opt(OptOps.LOCAL, 0, 8), Opt(OptOps.GROUPTOP, 0, 4)], # Checking how it works with local+grouped_reduce
      # Checking all together
      [Opt(OptOps.LOCAL, 0, 4), Opt(OptOps.LOCAL, 0, 4), Opt(OptOps.GROUPTOP, 0, 8), Opt(OptOps.UNROLL, 0, 4), Opt(OptOps.UPCAST, 0, 4),
       Opt(OptOps.UPCAST, 1, 2)],
      # Full global upcast + local
      [Opt(OptOps.LOCAL, 0, 4), Opt(OptOps.LOCAL, 0, 4), Opt(OptOps.GROUPTOP, 0, 8), Opt(OptOps.UNROLL, 0, 4), Opt(OptOps.UPCAST, 0, 8)],
    ])

  @unittest.skipIf(CI and Device.DEFAULT in {"AMD"}, "AMD CI doesn't support multiple sync threads yet")
  @unittest.skipUnless(Device[Device.DEFAULT].renderer.has_local, "test requires locals")
  @unittest.skipUnless(Device[Device.DEFAULT].renderer.has_shared, "test requires shared")
  @unittest.skip("AST has implicit movement ops")
  def test_matmul_multireduce(self):
    N = 128
    Tensor.manual_seed(1552)
    a = Tensor.rand(N, N).realize()
    b = Tensor.rand(N, N).realize()
    r0 = a@b
    c = Tensor.rand(N, N).realize()
    d = Tensor.rand(N, N).realize()
    r1 = c@d
    ast = _temp_create_multireduce_ast(r0, r1)
    helper_linearizer_ast(ast, [a, b, c, d], [
      [Opt(OptOps.UPCAST, 0, 2)],
      [Opt(OptOps.UPCAST, 0, 4), Opt(OptOps.UPCAST, 1, 4)], # Checking how it works with upcasts
      [Opt(OptOps.LOCAL, 0, 2)],
      [Opt(OptOps.LOCAL, 1, 32)],
      [Opt(OptOps.LOCAL, 0, 4), Opt(OptOps.LOCAL, 1, 4)],
      [Opt(OptOps.LOCAL, 0, 4), Opt(OptOps.LOCAL, 1, 32)],
      [Opt(OptOps.LOCAL, 0, 16), Opt(OptOps.LOCAL, 1, 8)], # Checking how it works with locals
      [Opt(OptOps.GROUPTOP, 0, 2)],
      [Opt(OptOps.GROUPTOP, 0, 32)],
      [Opt(OptOps.GROUPTOP, 0, 32), Opt(OptOps.UNROLL, 0, 4)], # Checking how it works with grouped_reduce
      [Opt(OptOps.LOCAL, 0, 2), Opt(OptOps.LOCAL, 1, 2), Opt(OptOps.GROUPTOP, 0, 32)],
      [Opt(OptOps.LOCAL, 0, 8), Opt(OptOps.GROUPTOP, 0, 32)],
      [Opt(OptOps.LOCAL, 0, 4), Opt(OptOps.LOCAL, 0, 8), Opt(OptOps.GROUPTOP, 0, 4)], # Checking how it works with local+grouped_reduce
      # Checking all together
      [Opt(OptOps.LOCAL, 0, 4), Opt(OptOps.LOCAL, 0, 4), Opt(OptOps.GROUPTOP, 0, 8), Opt(OptOps.UNROLL, 0, 4), Opt(OptOps.UPCAST, 0, 4),
       Opt(OptOps.UPCAST, 1, 2)],
      # Full global upcast + local
      [Opt(OptOps.LOCAL, 0, 4), Opt(OptOps.LOCAL, 0, 4), Opt(OptOps.GROUPTOP, 0, 8), Opt(OptOps.UNROLL, 0, 4), Opt(OptOps.UPCAST, 0, 8)],
    ], wanna_output=[(a.numpy()@b.numpy()+c.numpy()@d.numpy()).flatten()])

  @unittest.skipUnless(Device[Device.DEFAULT].renderer.has_local, "test requires locals")
  @unittest.skipUnless(Device[Device.DEFAULT].renderer.has_shared, "test requires shared")
  def test_double_reduce(self):
    N = 128
    Tensor.manual_seed(1552)
    a = Tensor.rand(8, N, 8, N)
    r = a.sum(axis=(1,3))
    helper_linearizer_opt(r, [
      # openCL / GPU=1 is 256 max threads
      [Opt(OptOps.GROUPTOP, 0, 2)], [Opt(OptOps.GROUPTOP, 0, 32)],
      [Opt(OptOps.GROUPTOP, 1, 2)], [Opt(OptOps.GROUPTOP, 1, 32)], # Checking how it works with 1 grouped_reduce.
      [Opt(OptOps.GROUPTOP, 0, 2), Opt(OptOps.GROUPTOP, 1, 2)],
      [Opt(OptOps.GROUPTOP, 0, 16), Opt(OptOps.GROUPTOP, 1, 2)],
      [Opt(OptOps.GROUPTOP, 0, 4), Opt(OptOps.GROUPTOP, 1, 64)], # Checking how it works with 2 grouped_reduces.
      [Opt(OptOps.GROUPTOP, 0, 16), Opt(OptOps.GROUPTOP, 1, 2), Opt(OptOps.UNROLL, 0, 4)],
      [Opt(OptOps.GROUPTOP, 0, 2), Opt(OptOps.GROUPTOP, 1, 32), Opt(OptOps.UNROLL, 2, 4)], # Checking how it works with 2 grouped_reduces + upcasts.
      [Opt(OptOps.LOCAL, 0, 4), Opt(OptOps.LOCAL, 1, 4), Opt(OptOps.GROUPTOP, 0, 4), Opt(OptOps.GROUPTOP, 1, 4)],
      # Checking how it works with 2 grouped_reduces + upcasts + locals.
      [Opt(OptOps.LOCAL, 0, 4), Opt(OptOps.LOCAL, 1, 4), Opt(OptOps.GROUPTOP, 0, 2), Opt(OptOps.GROUPTOP, 1, 32), Opt(OptOps.UNROLL, 1, 4)],
      [Opt(OptOps.LOCAL, 0, 2), Opt(OptOps.LOCAL, 1, 2), Opt(OptOps.GROUPTOP, 0, 8), Opt(OptOps.GROUPTOP, 1, 4), Opt(OptOps.UPCAST, 0, 2)],
      [Opt(OptOps.LOCAL, 0, 2), Opt(OptOps.LOCAL, 1, 2), Opt(OptOps.GROUPTOP, 0, 8), Opt(OptOps.GROUPTOP, 1, 4), Opt(OptOps.UPCAST, 0, 2),
       Opt(OptOps.UNROLL, 0, 4), Opt(OptOps.UNROLL, 1, 4)], # Checking how it works with 2 grouped_reduces + upcasts + locals.
      [Opt(OptOps.LOCAL, 0, 4), Opt(OptOps.LOCAL, 1, 4), Opt(OptOps.GROUPTOP, 0, 4), Opt(OptOps.GROUPTOP, 1, 4), Opt(OptOps.UPCAST, 0, 2),
       Opt(OptOps.UPCAST, 0, 2)], # No globals
    ])

  @unittest.skipIf(CI and Device.DEFAULT in {"AMD"}, "AMD CI doesn't support multiple sync threads yet")
  @unittest.skipUnless(Device[Device.DEFAULT].renderer.has_local, "test requires locals")
  @unittest.skipUnless(Device[Device.DEFAULT].renderer.has_shared, "test requires shared")
  @unittest.skip("AST has implicit movement ops")
  def test_double_reduce_multireduce(self):
    N = 128
    Tensor.manual_seed(1552)
    a = Tensor.rand(8, N, 8, N).realize()
    r0 = a.sum(axis=(1,3))
    b = Tensor.rand(8, N, 8, N).realize()
    r1 = b.sum(axis=(1,3))
    ast = _temp_create_multireduce_ast(r0, r1)
    helper_linearizer_ast(ast, [a, b], [
      # openCL / GPU=1 is 256 max threads
      [Opt(OptOps.GROUPTOP, 0, 2)], [Opt(OptOps.GROUPTOP, 0, 32)],
      [Opt(OptOps.GROUPTOP, 1, 2)], [Opt(OptOps.GROUPTOP, 1, 32)], # Checking how it works with 1 grouped_reduce.
      [Opt(OptOps.GROUPTOP, 0, 2), Opt(OptOps.GROUPTOP, 1, 2)],
      [Opt(OptOps.GROUPTOP, 0, 16), Opt(OptOps.GROUPTOP, 1, 2)],
      [Opt(OptOps.GROUPTOP, 0, 4), Opt(OptOps.GROUPTOP, 1, 64)], # Checking how it works with 2 grouped_reduces.
      [Opt(OptOps.GROUPTOP, 0, 16), Opt(OptOps.GROUPTOP, 1, 2), Opt(OptOps.UNROLL, 0, 4)],
      [Opt(OptOps.GROUPTOP, 0, 2), Opt(OptOps.GROUPTOP, 1, 32), Opt(OptOps.UNROLL, 2, 4)], # Checking how it works with 2 grouped_reduces + upcasts.
      [Opt(OptOps.LOCAL, 0, 4), Opt(OptOps.LOCAL, 1, 4), Opt(OptOps.GROUPTOP, 0, 4), Opt(OptOps.GROUPTOP, 1, 4)],
      # Checking how it works with 2 grouped_reduces + upcasts + locals.
      [Opt(OptOps.LOCAL, 0, 4), Opt(OptOps.LOCAL, 1, 4), Opt(OptOps.GROUPTOP, 0, 2), Opt(OptOps.GROUPTOP, 1, 32), Opt(OptOps.UNROLL, 1, 4)],
      [Opt(OptOps.LOCAL, 0, 2), Opt(OptOps.LOCAL, 1, 2), Opt(OptOps.GROUPTOP, 0, 8), Opt(OptOps.GROUPTOP, 1, 4), Opt(OptOps.UPCAST, 0, 2)],
      [Opt(OptOps.LOCAL, 0, 2), Opt(OptOps.LOCAL, 1, 2), Opt(OptOps.GROUPTOP, 0, 8), Opt(OptOps.GROUPTOP, 1, 4), Opt(OptOps.UPCAST, 0, 2),
       Opt(OptOps.UNROLL, 0, 4), Opt(OptOps.UNROLL, 1, 4)], # Checking how it works with 2 grouped_reduces + upcasts + locals.
      [Opt(OptOps.LOCAL, 0, 4), Opt(OptOps.LOCAL, 1, 4), Opt(OptOps.GROUPTOP, 0, 4), Opt(OptOps.GROUPTOP, 1, 4), Opt(OptOps.UPCAST, 0, 2),
       Opt(OptOps.UPCAST, 0, 2)], # No globals
    ], wanna_output=[(a.numpy().sum(axis=(1, 3))+b.numpy().sum(axis=(1, 3))).flatten()])

  @unittest.skipUnless(Device[Device.DEFAULT].renderer.tensor_cores, "test requires tensor cores")
  def test_invalid_tensor_core_extra_opts(self):
    N = 128
    Tensor.manual_seed(1552)
    a = Tensor.rand(N, N)
    b = Tensor.rand(N, N)
    realized_ast, _ = helper_realized_ast(a@b)
    invalid_opts = [
      [Opt(OptOps.LOCAL, 2, 2)],
      [Opt(OptOps.UPCAST, 2, 2)],
      [Opt(OptOps.LOCAL, 0, 2), Opt(OptOps.LOCAL, 2, 2)],
    ]
    for x in invalid_opts:
      k = Linearizer(*realized_ast)
      with self.assertRaises(AssertionError):
        assert k.apply_tensor_cores(use_tensor_cores=1, extra_opts=x), "no valid tensor core" # for METAL in runners

  @unittest.skipUnless(Device[Device.DEFAULT].renderer.tensor_cores, "test requires tensor cores")
  def test_buf_index_not_found_tensor_core(self):
    ast = LazyOp(op=BufferOps.STORE, src=(LazyOp(op=ReduceOps.SUM, src=(LazyOp(op=BinaryOps.MUL, src=(LazyOp(op=UnaryOps.CAST, src=(LazyOp(op=BinaryOps.CMPNE, src=(LazyOp(op=BufferOps.LOAD, src=(), arg=MemBuffer(idx=1, dtype=dtypes.int, st=ShapeTracker(views=(View(shape=(1243, 256), strides=(0, 1), offset=0, mask=None, contiguous=False),)))), LazyOp(op=BufferOps.LOAD, src=(), arg=MemBuffer(idx=2, dtype=dtypes.int, st=ShapeTracker(views=(View(shape=(1243, 256), strides=(1, 0), offset=0, mask=None, contiguous=False),))))), arg=None),), arg=dtypes.float), LazyOp(op=BufferOps.LOAD, src=(), arg=MemBuffer(idx=3, dtype=dtypes.float, st=ShapeTracker(views=(View(shape=(1243, 256), strides=(1, 0), offset=0, mask=None, contiguous=False),))))), arg=None),), arg=(0,)),), arg=MemBuffer(idx=0, dtype=dtypes.float, st=ShapeTracker(views=(View(shape=(1, 256), strides=(0, 1), offset=0, mask=None, contiguous=True),))))  # noqa: E501
    k = Linearizer(ast, opts=Device[Device.DEFAULT].renderer)
    with self.assertRaises(KernelOptError):
      k.apply_opt(Opt(OptOps.TC, 0, 1))

  @unittest.skip("parallel tensor cores")
  @unittest.skipUnless(Device[Device.DEFAULT].renderer.tensor_cores, "test requires tensor cores")
  def test_invalid_fused_tensor_core(self):
    Tensor.manual_seed(1552)
    for tc in Device[Device.DEFAULT].renderer.tensor_cores:
      if tc.dtype_in == dtypes.bfloat16: continue
      M, N, K = 12, 8, 30
      a, b = Tensor.rand(M, K, dtype=tc.dtype_in).realize(), Tensor.rand(K, N, dtype=tc.dtype_in).realize()
      r0 = a.matmul(b, acc_dtype=tc.dtype_out)
      M, N, K = 16, 8, 33
      c, d = Tensor.rand(M, K, dtype=tc.dtype_in).realize(), Tensor.rand(K, N, dtype=tc.dtype_in).realize()
      r1 = c.matmul(d, acc_dtype=tc.dtype_out)
      ast = _temp_create_multireduce_ast(r0, r1)
      lin = Linearizer(*ast)
      lin.apply_opt(Opt(op=OptOps.TC, axis=0, amt=2))
      lin.linearize()
      result = compare_linearizer(lin)
      assert result[0] == "COMPARE_ERROR"

  @unittest.skipUnless(Device[Device.DEFAULT].renderer.tensor_cores, "test requires tensor cores")
  def test_tensor_core_opts(self):
    N = 128
    Tensor.manual_seed(1552)
    for tc in Device[Device.DEFAULT].renderer.tensor_cores:
      # bf16 buffer returns float32 numpy outputs so test would fail. testing opt with half suffices.
      if tc.dtype_in == dtypes.bfloat16: continue
      a, b = Tensor.rand(N, N, dtype=tc.dtype_in), Tensor.rand(N, N, dtype=tc.dtype_in)
      r = a.matmul(b, acc_dtype=tc.dtype_out)
      (atol, rtol) = ((0.25, 0.01) if tc.dtype_out == dtypes.half else (3e-2, 1e-3)) if tc.dtype_in == dtypes.half else (1e-4, 1e-4)
      helper_linearizer_opt(r, [
        [],
        [Opt(OptOps.UPCAST, 0, 4)],
        [Opt(OptOps.UPCAST, 1, 4)],
        [Opt(OptOps.UPCAST, 0, 4), Opt(OptOps.UPCAST, 1, 4)], # check upcasts
        [Opt(OptOps.UNROLL, 0, 2)], # check unroll
        [Opt(OptOps.UNROLL, 0, 0)], # check full unroll of reduce with locals
        [Opt(OptOps.LOCAL, 0, 4)], # check local
        [Opt(OptOps.UPCAST, 0, 4), Opt(OptOps.UNROLL, 0, 2)], # check combo of unroll and local
        [Opt(OptOps.UPCAST, 0, 4), Opt(OptOps.UPCAST, 1, 4), Opt(OptOps.UNROLL, 0, 2)],
        [Opt(OptOps.UPCAST, 0, 4), Opt(OptOps.UPCAST, 1, 4), Opt(OptOps.UNROLL, 0, 4)],
        [Opt(OptOps.UPCAST, 0, 4), Opt(OptOps.UPCAST, 1, 4), Opt(OptOps.UNROLL, 0, 4), Opt(OptOps.LOCAL, 0, 2)],
        [Opt(OptOps.UPCAST, 1, 4), Opt(OptOps.UPCAST, 0, 4)], # check permutations
        [Opt(OptOps.UNROLL, 0, 2), Opt(OptOps.UPCAST, 0, 4)],
        [Opt(OptOps.UPCAST, 0, 4), Opt(OptOps.UNROLL, 0, 2), Opt(OptOps.UPCAST, 1, 4)],
        [Opt(OptOps.UNROLL, 0, 2), Opt(OptOps.UPCAST, 1, 4), Opt(OptOps.UPCAST, 0, 4), Opt(OptOps.UNROLL, 0, 4)],
        [Opt(OptOps.LOCAL, 0, 2), Opt(OptOps.UPCAST, 1, 4), Opt(OptOps.UNROLL, 0, 2), Opt(OptOps.UPCAST, 0, 4)],
        # [Opt(OptOps.GROUP, 0, 2)] # doesn't work because group_for_reduce dims become early locals (conflicting with TC)
      ], apply_tc=True, atol=atol, rtol=rtol)

  @unittest.skip("parallel tensor cores")
  @unittest.skipUnless(Device[Device.DEFAULT].renderer.tensor_cores, "test requires tensor cores")
  def test_fused_tensor_core_simple(self):
    N = 64
    Tensor.manual_seed(1552)
    for tc in Device[Device.DEFAULT].renderer.tensor_cores:
      if tc.dtype_in == dtypes.bfloat16: continue
      [a, b, c, d] = [Tensor.randn(N, N, dtype=tc.dtype_in).realize() for _ in range(4)]
      r0 = a.matmul(b, acc_dtype=tc.dtype_out)
      r1 = c.matmul(d, acc_dtype=tc.dtype_out)
      check_fused_tc_opt(tc, r0, r1, [a, b, c, d])

  @unittest.skip("parallel tensor cores")
  @unittest.skipUnless(Device[Device.DEFAULT].renderer.tensor_cores, "test requires tensor cores")
  def test_fused_tensor_core_permuted(self):
    N = 64
    Tensor.manual_seed(1552)
    for tc in Device[Device.DEFAULT].renderer.tensor_cores:
      if tc.dtype_in == dtypes.bfloat16: continue
      # one permuted
      [a, b, c, d] = [Tensor.randn(N, N, dtype=tc.dtype_in).realize() for _ in range(4)]
      r0 = a.matmul(b, acc_dtype=tc.dtype_out)
      r1 = c.T.matmul(d, acc_dtype=tc.dtype_out)
      check_fused_tc_opt(tc, r0, r1, [a, b, c, d])
      # both permuted
      r0 = a.T.matmul(b, acc_dtype=tc.dtype_out)
      r1 = c.T.matmul(d, acc_dtype=tc.dtype_out)
      check_fused_tc_opt(tc, r0, r1, [a, b, c, d])

  def test_padto_matmul(self):
    if CI and Device.DEFAULT in ["AMD", "NV", "CUDA"]: self.skipTest("super slow on CUDA and AMD because of the big grid dims")
    N = 17 * 17
    Tensor.manual_seed(289)
    a = Tensor.rand(N, N)
    b = Tensor.rand(N, N)
    helper_linearizer_opt(a@b, [
      [Opt(OptOps.PADTO, 0, 32)],
      [Opt(OptOps.PADTO, 1, 32)],
      [Opt(OptOps.PADTO, 2, 32)],
      [Opt(OptOps.PADTO, 0, 32), Opt(OptOps.PADTO, 1, 32)],
      [Opt(OptOps.PADTO, 0, 32), Opt(OptOps.PADTO, 1, 32), Opt(OptOps.PADTO, 2, 32)],
      # can optimize further post PADTO
      [Opt(OptOps.PADTO, 0, 32), Opt(OptOps.PADTO, 1, 32), Opt(OptOps.UPCAST, 0, 2), Opt(OptOps.UPCAST, 1, 2),],
    ])

  def test_padto_upcasted_not_ok(self):
    N = 4
    a = Tensor.rand(N, N)
    b = Tensor.rand(N, N)
    helper_linearizer_opt(a@b, [
      [Opt(OptOps.UPCAST, 0, 0)],
      [Opt(OptOps.UPCAST, 1, 0)],
      [Opt(OptOps.UNROLL, 0, 0)],
      [Opt(OptOps.PADTO, 0, 8)],
      [Opt(OptOps.PADTO, 1, 8)],
      [Opt(OptOps.PADTO, 2, 8)],
    ])
    with self.assertRaises(KernelOptError):
      helper_linearizer_opt(a@b, [[Opt(OptOps.UPCAST, 0, 0), Opt(OptOps.PADTO, 2, 8)]])
    with self.assertRaises(KernelOptError):
      helper_linearizer_opt(a@b, [[Opt(OptOps.UPCAST, 1, 0), Opt(OptOps.PADTO, 2, 8)]])
    with self.assertRaises(KernelOptError):
      helper_linearizer_opt(a@b, [[Opt(OptOps.UNROLL, 0, 0), Opt(OptOps.PADTO, 2, 8)]])

  def test_padto_sum_ok(self):
    N = 18 * 18
    # NOTE: this setup prevents 17 * 17 contiguous merged into one dimension
    a = Tensor.rand(N, N).shrink(((0, 17), (0, 17))) * 100

    helper_linearizer_opt(a.sum(0), [
      [Opt(OptOps.PADTO, 0, 32)],
      [Opt(OptOps.PADTO, 0, 32), Opt(OptOps.UPCAST, 0, 8),],
    ])
    helper_linearizer_opt(a.sum(1), [
      [Opt(OptOps.PADTO, 0, 32)],
      [Opt(OptOps.PADTO, 0, 32), Opt(OptOps.UPCAST, 0, 8),],
    ])

    # can pad sum reduce axis if there's no unsafe ops prior to sum
    helper_linearizer_opt(a.sum(), [[Opt(OptOps.PADTO, 0, 32)],])
    helper_linearizer_opt(a.sum(0), [[Opt(OptOps.PADTO, 1, 32)],])
    helper_linearizer_opt((a < 0.5).sum(), [[Opt(OptOps.PADTO, 0, 32)],])

    # having unsafe ops after sum is fine
    helper_linearizer_opt(a.sum().exp(), [[Opt(OptOps.PADTO, 0, 32)],])
    helper_linearizer_opt(a.sum(0).exp(), [[Opt(OptOps.PADTO, 1, 32)],])

  def test_padto_sum_not_ok(self):
    #N = 18 * 18
    # NOTE: this setup prevents 17 * 17 contiguous merged into one dimension
<<<<<<< HEAD
    #a = Tensor.rand(N, N).shrink(((0, 17), (0, 17))).sqrt()
    # exp is not safe to pad
    # currently not working?
    #with self.assertRaises(KernelOptError):
    #  helper_linearizer_opt(a.exp().sum(), [[Opt(OptOps.PADTO, 0, 32)],])
    #with self.assertRaises(KernelOptError):
    #  helper_linearizer_opt(a.exp().sum(0), [[Opt(OptOps.PADTO, 1, 32)],])

=======
    a = Tensor.rand(N, N).shrink(((0, 17), (0, 17))).sqrt()
    # exp is not safe to pad
    with self.assertRaises(KernelOptError):
      helper_linearizer_opt(a.exp().sum(), [[Opt(OptOps.PADTO, 0, 32)],])
    with self.assertRaises(KernelOptError):
      helper_linearizer_opt(a.exp().sum(0), [[Opt(OptOps.PADTO, 1, 32)],])
    # [fixme] the following line is not working in the approx branch?
>>>>>>> 2a5f69ae
    #b = a < -1
    # lt is not safe to pad
    #with self.assertRaises(KernelOptError):
    #  helper_linearizer_opt(b.sum(), [[Opt(OptOps.PADTO, 0, 32)],])
    #with self.assertRaises(KernelOptError):
    #  helper_linearizer_opt(b.sum(0), [[Opt(OptOps.PADTO, 1, 32)],])
<<<<<<< HEAD
    pass
=======
>>>>>>> 2a5f69ae

  def test_padto_max(self):
    N = 18 * 18
    # NOTE: this setup prevents 17 * 17 contiguous merged into one axis
    a = -Tensor.rand(N, N).shrink(((0, 17), (0, 17))) * 100

    helper_linearizer_opt(a.max(0), [
      [Opt(OptOps.PADTO, 0, 32)],
      [Opt(OptOps.PADTO, 0, 32), Opt(OptOps.UPCAST, 0, 8),],
    ])
    helper_linearizer_opt(a.max(1), [
      [Opt(OptOps.PADTO, 0, 32)],
      [Opt(OptOps.PADTO, 0, 32), Opt(OptOps.UPCAST, 0, 8),],
    ])

    # cannot pad max kernel on reduce
    with self.assertRaises(KernelOptError):
      helper_linearizer_opt(a.max(), [[Opt(OptOps.PADTO, 0, 32)],])
    with self.assertRaises(KernelOptError):
      helper_linearizer_opt(a.max(0), [[Opt(OptOps.PADTO, 1, 32)],])

  def test_padto_where(self):
    Tensor.manual_seed(0)
    N = 17 * 17
    a = (Tensor.randn(N, N).realize().max(axis=0, keepdim=True) > 1).where(1, 0)
    helper_linearizer_opt(a.max(0), [
      [Opt(OptOps.PADTO, 0, 32)],
      [Opt(OptOps.PADTO, 0, 32), Opt(OptOps.UPCAST, 0, 8),],
    ])

  @unittest.skipIf(CI and Device.DEFAULT in {"AMD"}, "AMD CI doesn't support multiple sync threads yet")
  @unittest.skip("AST has implicit movement ops")
  def test_padto_sum_multireduce(self):
    Tensor.manual_seed(0)
    N = 17
    x = Tensor.rand(N, N).realize()
    opts = [[Opt(OptOps.PADTO, 0, 32)],[Opt(OptOps.PADTO, 0, 32), Opt(OptOps.UPCAST, 0, 8),],]
    x_ld = LazyOp(BufferOps.LOAD, (), MemBuffer(1, dtypes.float, ShapeTracker.from_shape((N, N))))

    def ast(axis, output_shape):
      r0 = LazyOp(ReduceOps.SUM, (x_ld,), axis)
      r1 = LazyOp(ReduceOps.SUM, (LazyOp(BinaryOps.ADD, (x_ld, LazyOp(op=UnaryOps.NEG, src=(r0,), arg=None)),),), axis)
      return LazyOp(BufferOps.STORE, (r1, ), MemBuffer(0, dtypes.float, ShapeTracker.from_shape(output_shape))),
    helper_linearizer_ast(ast((0, ), (1, 17)), [x], opts=opts, wanna_output=[(x.numpy()-x.numpy().sum(axis=0,keepdims=True)).sum(0)])
    helper_linearizer_ast(ast((1, ), (17, 1)), [x], opts=opts, wanna_output=[(x.numpy()-x.numpy().sum(axis=1,keepdims=True)).sum(1)])

    expected = (x.numpy()-x.numpy().sum(axis=0,keepdims=True)).sum(0)
    helper_linearizer_ast(ast((0, ), (1, 17)), [x], opts=[[Opt(OptOps.PADTO, 1, 32)]], wanna_output=[expected])

    op = LazyOp(op=BufferOps.STORE, src=(LazyOp(op=ReduceOps.SUM, src=(LazyOp(op=BinaryOps.ADD, src=(x_ld,LazyOp(op=UnaryOps.NEG, src=(LazyOp(op=ReduceOps.SUM, src=(x_ld,), arg=(0,1)),),arg=None))),), arg=(0,1)),), arg=MemBuffer(idx=0, dtype=dtypes.float, st=ShapeTracker(views=(View(shape=(1, 1), strides=(0, 1), offset=0, mask=None, contiguous=True),)))) # noqa: E501
    helper_linearizer_ast((op,), [x], opts=[[Opt(OptOps.PADTO, 0, 32)],], wanna_output=[(x.numpy()-x.numpy().sum(keepdims=True)).sum()])

  @unittest.skipIf(CI and Device.DEFAULT in {"AMD"}, "AMD CI doesn't support multiple sync threads yet")
  @unittest.skip("AST has implicit movement ops")
  def test_padto_max_multireduce(self):
    Tensor.manual_seed(0)
    N = 17
    x = Tensor.rand(N, N).realize()
    opts = [[Opt(OptOps.PADTO, 0, 32)],[Opt(OptOps.PADTO, 0, 32), Opt(OptOps.UPCAST, 0, 8),],]
    x_ld = LazyOp(BufferOps.LOAD, (), MemBuffer(1, dtypes.float, ShapeTracker.from_shape((N, N))))

    def ast(axis, output_shape):
      r0 = LazyOp(ReduceOps.MAX, (x_ld,), axis)
      r1 = LazyOp(ReduceOps.MAX, (LazyOp(BinaryOps.ADD, (x_ld,r0,),),), axis)
      return LazyOp(BufferOps.STORE, (r1, ), MemBuffer(0, dtypes.float, ShapeTracker.from_shape(output_shape))),
    helper_linearizer_ast(ast((0, ), (1, 17)), [x], opts=opts, wanna_output=[(x.numpy()+x.numpy().max(axis=0,keepdims=True)).max(0)])
    helper_linearizer_ast(ast((1, ), (17, 1)), [x], opts=opts, wanna_output=[(x.numpy()+x.numpy().max(axis=1,keepdims=True)).max(1)])

  @unittest.skipIf(CI and Device.DEFAULT in {"AMD"}, "AMD CI doesn't support multiple sync threads yet")
  @unittest.skip("AST has implicit movement ops")
  def test_padto_where_multireduce(self):
    # we need to make sure the ternary operators nest properly
    N = 17
    x = Tensor.rand(N, N).realize()
    a = Tensor.rand(1, 1).realize()
    b = Tensor.rand(1, 1).realize()
    opts = [[Opt(OptOps.PADTO, 0, 32)],[Opt(OptOps.PADTO, 0, 32), Opt(OptOps.UPCAST, 0, 8),],]

    # TODO: these large ASTs are suboptimal but we need this until the scheduler can fuse these
    wanna_output = np.where(0.5*17 < (x.numpy()+np.where(0.75*17 < x.numpy().sum(axis=1,keepdims=True), a.numpy(), b.numpy())).sum(axis=1),0.0,1.0)
    ast = LazyOp(op=BufferOps.STORE, src=(LazyOp(op=TernaryOps.WHERE, src=(LazyOp(op=BinaryOps.CMPLT, src=(LazyOp(op=BufferOps.CONST, src=(), arg=ConstBuffer(val=0.5*17, dtype=dtypes.float, st=ShapeTracker.from_shape((1,1)))),LazyOp(op=ReduceOps.SUM, src=(LazyOp(op=BinaryOps.ADD, src=(LazyOp(op=BufferOps.LOAD, src=(), arg=MemBuffer(idx=1, dtype=dtypes.float, st=ShapeTracker.from_shape((N,N)))),LazyOp(op=TernaryOps.WHERE, src=(LazyOp(op=BinaryOps.CMPLT, src=(LazyOp(op=BufferOps.CONST, src=(), arg=ConstBuffer(val=0.75*17, dtype=dtypes.float, st=ShapeTracker.from_shape((1,1)))),LazyOp(op=ReduceOps.SUM, src=(LazyOp(op=BufferOps.LOAD, src=(), arg=MemBuffer(idx=1, dtype=dtypes.float, st=ShapeTracker.from_shape((N,N)))),), arg=(1,)))),LazyOp(op=BufferOps.LOAD, src=(), arg=MemBuffer(idx=2, dtype=dtypes.float, st=ShapeTracker.from_shape((1,1)))),LazyOp(op=BufferOps.LOAD, src=(), arg=MemBuffer(idx=3, dtype=dtypes.float, st=ShapeTracker.from_shape((1,1)))),)),)),), arg=(1,)),)),LazyOp(op=BufferOps.CONST, src=(), arg=ConstBuffer(val=0.0, dtype=dtypes.float, st=ShapeTracker.from_shape((1,1)))),LazyOp(op=BufferOps.CONST, src=(), arg=ConstBuffer(val=1.0, dtype=dtypes.float, st=ShapeTracker.from_shape((1,1)))),)),), arg=MemBuffer(idx=0, dtype=dtypes.float, st=ShapeTracker.from_shape((N,1)))) # noqa: E501
    helper_linearizer_ast((ast,), [x,a,b], opts=opts, wanna_output=[wanna_output])

    wanna_output = np.where(0.5*17 < (x.numpy()+np.where(0.75*17 < x.numpy().sum(axis=0,keepdims=True), a.numpy(), b.numpy())).sum(axis=0),0.0,1.0)
    ast = LazyOp(op=BufferOps.STORE, src=(LazyOp(op=TernaryOps.WHERE, src=(LazyOp(op=BinaryOps.CMPLT, src=(LazyOp(op=BufferOps.CONST, src=(), arg=ConstBuffer(val=0.5*17, dtype=dtypes.float, st=ShapeTracker.from_shape((1,1)))),LazyOp(op=ReduceOps.SUM, src=(LazyOp(op=BinaryOps.ADD, src=(LazyOp(op=BufferOps.LOAD, src=(), arg=MemBuffer(idx=1, dtype=dtypes.float, st=ShapeTracker.from_shape((N,N)))),LazyOp(op=TernaryOps.WHERE, src=(LazyOp(op=BinaryOps.CMPLT, src=(LazyOp(op=BufferOps.CONST, src=(), arg=ConstBuffer(val=0.75*17, dtype=dtypes.float, st=ShapeTracker.from_shape((1,1)))),LazyOp(op=ReduceOps.SUM, src=(LazyOp(op=BufferOps.LOAD, src=(), arg=MemBuffer(idx=1, dtype=dtypes.float, st=ShapeTracker.from_shape((N,N)))),), arg=(0,)))),LazyOp(op=BufferOps.LOAD, src=(), arg=MemBuffer(idx=2, dtype=dtypes.float, st=ShapeTracker.from_shape((1,1)))),LazyOp(op=BufferOps.LOAD, src=(), arg=MemBuffer(idx=3, dtype=dtypes.float, st=ShapeTracker.from_shape((1,1)))),)),)),), arg=(0,)),)),LazyOp(op=BufferOps.CONST, src=(), arg=ConstBuffer(val=0.0, dtype=dtypes.float, st=ShapeTracker.from_shape((1,1)))),LazyOp(op=BufferOps.CONST, src=(), arg=ConstBuffer(val=1.0, dtype=dtypes.float, st=ShapeTracker.from_shape((1,1)))),)),), arg=MemBuffer(idx=0, dtype=dtypes.float, st=ShapeTracker.from_shape((1,N)))) # noqa: E501
    helper_linearizer_ast((ast,), [x,a,b], opts=opts, wanna_output=[wanna_output])

    # pad reduce axis
    helper_linearizer_ast((ast,), [x,a,b], opts=[[Opt(OptOps.PADTO, 1, 32)],], wanna_output=[wanna_output])

    wanna_output = np.where(0.5*17 < (x.numpy()+np.where(0.75*17 < x.numpy().sum(keepdims=True), a.numpy(), b.numpy())).sum(keepdims=True),0.0,1.0)
    ast = LazyOp(op=BufferOps.STORE, src=(LazyOp(op=TernaryOps.WHERE, src=(LazyOp(op=BinaryOps.CMPLT, src=(LazyOp(op=BufferOps.CONST, src=(), arg=ConstBuffer(val=0.5*17, dtype=dtypes.float, st=ShapeTracker.from_shape((1,1)))),LazyOp(op=ReduceOps.SUM, src=(LazyOp(op=BinaryOps.ADD, src=(LazyOp(op=BufferOps.LOAD, src=(), arg=MemBuffer(idx=1, dtype=dtypes.float, st=ShapeTracker.from_shape((N,N)))),LazyOp(op=TernaryOps.WHERE, src=(LazyOp(op=BinaryOps.CMPLT, src=(LazyOp(op=BufferOps.CONST, src=(), arg=ConstBuffer(val=0.75*17, dtype=dtypes.float, st=ShapeTracker.from_shape((1,1)))),LazyOp(op=ReduceOps.SUM, src=(LazyOp(op=BufferOps.LOAD, src=(), arg=MemBuffer(idx=1, dtype=dtypes.float, st=ShapeTracker.from_shape((N,N)))),), arg=(0,1,)))),LazyOp(op=BufferOps.LOAD, src=(), arg=MemBuffer(idx=2, dtype=dtypes.float, st=ShapeTracker.from_shape((1,1)))),LazyOp(op=BufferOps.LOAD, src=(), arg=MemBuffer(idx=3, dtype=dtypes.float, st=ShapeTracker.from_shape((1,1)))),)),)),), arg=(0,1,)),)),LazyOp(op=BufferOps.CONST, src=(), arg=ConstBuffer(val=0.0, dtype=dtypes.float, st=ShapeTracker.from_shape((1,1)))),LazyOp(op=BufferOps.CONST, src=(), arg=ConstBuffer(val=1.0, dtype=dtypes.float, st=ShapeTracker.from_shape((1,1)))),)),), arg=MemBuffer(idx=0, dtype=dtypes.float, st=ShapeTracker.from_shape((1,1)))) # noqa: E501
    helper_linearizer_ast((ast,), [x,a,b], opts=[[Opt(OptOps.PADTO, 0, 32)],], wanna_output=[wanna_output.flatten()])

  def test_padto_matmul_multireduce(self):
    if CI and Device.DEFAULT in ["AMD", "NV", "CUDA"]: self.skipTest("super slow on CUDA and AMD because of the big grid dims")
    N = 17 * 17
    Tensor.manual_seed(289)
    a = Tensor.rand(N, N).realize()
    b = Tensor.rand(N, N).realize()
    c = Tensor.rand(N, N).realize()
    d = Tensor.rand(N, N).realize()
    r0 = a@b
    r1 = c@d
    ast = _temp_create_multireduce_ast(r0,r1)
    helper_linearizer_ast(ast, [a,b,c,d], opts=[
      [Opt(OptOps.PADTO, 0, 32)],
      [Opt(OptOps.PADTO, 1, 32)],
      [Opt(OptOps.PADTO, 2, 32)],
      [Opt(OptOps.PADTO, 0, 32), Opt(OptOps.PADTO, 1, 32)],
      [Opt(OptOps.PADTO, 0, 32), Opt(OptOps.PADTO, 1, 32), Opt(OptOps.PADTO, 2, 32)],
      # can optimize further post PADTO
      [Opt(OptOps.PADTO, 0, 32), Opt(OptOps.PADTO, 1, 32), Opt(OptOps.UPCAST, 0, 2), Opt(OptOps.UPCAST, 1, 2),],
    ], wanna_output=[(a.numpy()@b.numpy()+c.numpy()@d.numpy()).reshape(-1)])

  @unittest.skipUnless(Device[Device.DEFAULT].renderer.has_local, "test requires locals")
  @unittest.skipUnless(Device[Device.DEFAULT].renderer.has_shared, "test requires shared")
  def test_color_shapes_with_local(self):
    N = 32
    Tensor.manual_seed(1552)
    a = Tensor.rand(N, N)
    b = Tensor.rand(N, N)
    r = a@b
    opts_shapes = [
      ([Opt(OptOps.LOCAL, 0, 2)], [("blue",16),("blue",32),("cyan",2),("red",32)]),
      ([Opt(OptOps.LOCAL, 0, 2),Opt(OptOps.GROUP, 0, 2)], [("blue",16),("blue",32),("cyan",2),("green",2),("red",16)]),
      # check to ensure local_dims are stable for full UNROLL of first_reduce
      ([Opt(OptOps.LOCAL, 0, 2),Opt(OptOps.UNROLL, 0, 0)], [("blue",16),("blue",32),("cyan",2),("magenta",32)]),
      ([Opt(OptOps.UNROLL, 0, 0),Opt(OptOps.LOCAL, 0, 2)], [("blue",16),("blue",32),("cyan",2),("magenta",32)]),
      # check behavior for full UNROLL on an existing GROUP
      ([Opt(OptOps.LOCAL, 0, 2),Opt(OptOps.GROUP, 0, 0),Opt(OptOps.UNROLL, 0, 2)], [("blue",16),("blue",32),("cyan",2),("green",16),("magenta",2)]),
      ([Opt(OptOps.LOCAL, 0, 2),Opt(OptOps.GROUP, 0, 0),Opt(OptOps.UNROLL, 0, 0)], [("blue",16),("blue",32),("cyan",2),("magenta",32)]),
      ([Opt(OptOps.GROUP, 0, 0),Opt(OptOps.LOCAL, 0, 2),Opt(OptOps.UNROLL, 0, 0)], [("blue",16),("blue",32),("cyan",2),("magenta",32)]),
      ([Opt(OptOps.GROUP, 0, 2),Opt(OptOps.UNROLL, 0, 0)], [("blue",32),("blue",32),("red",16),("magenta",2)]),
    ]
    helper_linearizer_opt(r, [x[0] for x in opts_shapes], color_sizes=[x[1] for x in opts_shapes])

class TestLinearizerHelper(unittest.TestCase):
  def test_num_node_expand(self):
    a = NumNode(42)
    assert expand_node(a) == [a]

  def test_variable_expand(self):
    a = Variable("a", 5, 7)
    assert expand_node(a) == [a]

  def test_variable_expand_expr_none(self):
    a = Variable("_uidx0", 5, 7)
    assert expand_node(a) == [NumNode(5), NumNode(6), NumNode(7)]

  def test_mul_node_expand(self):
    a = Variable("_uidx0", 5, 7)
    m = MulNode(a, 3)
    assert expand_node(m) == [NumNode(15), NumNode(18), NumNode(21)]

    b = Variable("b", 1, 3)
    n = MulNode(b, 3)
    assert expand_node(n) == [Variable("b", 1, 3)*3]

  def test_sum_node_expand(self):
    a = Variable("_uidx0", 1, 3)
    b = Variable("b", 5, 7)
    s1 = a + b
    assert expand_node(s1) == [Node.sum([NumNode(i),b]) for i in range(1,4)]

  def test_multi_expand(self):
    a = Variable("a", 1, 3)
    b = Variable("b", 14, 17)
    s1 = a + b
    # expand increments earlier variables faster than later variables (as specified in the argument)
    # this behavior was just copied from before, no idea why this should be true
    assert expand_node(s1, (a, b)) == [NumNode(x + y) for x in range(b.min, b.max + 1) for y in range(a.min, a.max + 1)]

  def test_expand_nonpresent_var(self):
    a = Variable("a", 1, 3)
    n = NumNode(3) * Variable("b", 1, 3)
    assert expand_node(n, (a,)) == [n, n, n]

  def test_expand_idxs(self):
    uidx0 = Variable("_uidx0", 0, 6)
    uidx1 = Variable("_uidx1", 0, 1)
    idxs = (uidx0 // 5, uidx0 * 5, uidx1)
    assert expand_idxs(idxs) == (uidx0, NumNode(0), uidx1)

if __name__ == '__main__':
  unittest.main()<|MERGE_RESOLUTION|>--- conflicted
+++ resolved
@@ -1575,18 +1575,8 @@
     helper_linearizer_opt(a.sum(0).exp(), [[Opt(OptOps.PADTO, 1, 32)],])
 
   def test_padto_sum_not_ok(self):
-    #N = 18 * 18
+    N = 18 * 18
     # NOTE: this setup prevents 17 * 17 contiguous merged into one dimension
-<<<<<<< HEAD
-    #a = Tensor.rand(N, N).shrink(((0, 17), (0, 17))).sqrt()
-    # exp is not safe to pad
-    # currently not working?
-    #with self.assertRaises(KernelOptError):
-    #  helper_linearizer_opt(a.exp().sum(), [[Opt(OptOps.PADTO, 0, 32)],])
-    #with self.assertRaises(KernelOptError):
-    #  helper_linearizer_opt(a.exp().sum(0), [[Opt(OptOps.PADTO, 1, 32)],])
-
-=======
     a = Tensor.rand(N, N).shrink(((0, 17), (0, 17))).sqrt()
     # exp is not safe to pad
     with self.assertRaises(KernelOptError):
@@ -1594,17 +1584,12 @@
     with self.assertRaises(KernelOptError):
       helper_linearizer_opt(a.exp().sum(0), [[Opt(OptOps.PADTO, 1, 32)],])
     # [fixme] the following line is not working in the approx branch?
->>>>>>> 2a5f69ae
     #b = a < -1
     # lt is not safe to pad
     #with self.assertRaises(KernelOptError):
     #  helper_linearizer_opt(b.sum(), [[Opt(OptOps.PADTO, 0, 32)],])
     #with self.assertRaises(KernelOptError):
     #  helper_linearizer_opt(b.sum(0), [[Opt(OptOps.PADTO, 1, 32)],])
-<<<<<<< HEAD
-    pass
-=======
->>>>>>> 2a5f69ae
 
   def test_padto_max(self):
     N = 18 * 18
