import unittest

from tinygrad import Tensor, dtypes, Device
import operator
import numpy as np
from hypothesis import given, strategies as strat, settings
from tinygrad.dtype import DType
from tinygrad.helpers import CI, getenv
from tinygrad.engine.schedule import create_schedule
from tinygrad.engine.realize import run_schedule
from tinygrad.ops import UnaryOps
from tinygrad.tensor import _to_np_dtype
from test.helpers import is_dtype_supported

settings.register_profile("my_profile", max_examples=200, deadline=None, derandomize=getenv("DERANDOMIZE_CI", False))
settings.load_profile("my_profile")
print(settings.default)

dtypes_float = (dtypes.float16, dtypes.float32, dtypes.float64)
dtypes_int = (dtypes.int8, dtypes.int16, dtypes.int32, dtypes.int64, dtypes.uint8, dtypes.uint16, dtypes.uint32, dtypes.uint64)
dtypes_bool = (dtypes.bool,)
binary_operations = [operator.add, operator.sub, operator.mul, operator.lt, operator.eq]

# TODO: LLVM comparing with nan is incorrect
if Device.DEFAULT == "LLVM":
  binary_operations.remove(operator.lt)

integer_binary_operations = binary_operations + [(Tensor.xor, np.bitwise_xor), (Tensor.bitwise_and, np.bitwise_and),
                                                 (Tensor.bitwise_or, np.bitwise_or)]
unary_operations = [(Tensor.exp, np.exp), (Tensor.log, np.log), operator.neg, (Tensor.sin, np.sin),
                    (Tensor.sqrt, np.sqrt), (Tensor.reciprocal, np.reciprocal)]

# TODO: enable this (this is a dtype issue)
#binary_operations.append(operator.truediv)

# TODO: enable mod on Tensor
#binary_operations.append(operator.mod)

# TODO: (a+b)/2 in tensor.py's maximum can overflow. This requires a new implementation of maximum that can be backpropagated
#binary_operations += [(Tensor.maximum, np.maximum)]

# TODO: CUDACPU segfaults on sin
if getenv("CUDACPU") or (getenv("MOCKGPU") and Device.DEFAULT == "NV"): unary_operations.remove((Tensor.sin, np.sin))

class ht:
  float64 = strat.floats(width=64, allow_subnormal=False)
  float32 = strat.floats(width=32, allow_subnormal=False)
  float16 = strat.floats(width=16, allow_subnormal=False)
  uint8 = strat.integers(0, 255)
  uint16 = strat.integers(0, 65535)
  uint32 = strat.integers(0, 2**32-1)
  uint64 = strat.integers(0, 2**64-1)
  int8 = strat.integers(-128, 127)
  int16 = strat.integers(-32768, 32767)
  int32 = strat.integers(-2147483648, 2147483647)
  int64 = strat.integers(-9223372036854775808, 9223372036854775807)
  bool = strat.booleans()

def universal_test(a, b, dtype, op):
  if not isinstance(op, tuple): op = (op, op)
  tensor_value = (op[0](Tensor([a], dtype=dtype), Tensor([b], dtype=dtype))).numpy()
  numpy_value = op[1](np.array([a]).astype(_to_np_dtype(dtype)), np.array([b]).astype(_to_np_dtype(dtype)))
  if dtype in dtypes_float: np.testing.assert_allclose(tensor_value, numpy_value, atol=1e-10)
  else: np.testing.assert_equal(tensor_value, numpy_value)

def universal_test_unary(a, dtype, op):
  if not isinstance(op, tuple): op = (op, op)
  out: Tensor = op[0](Tensor([a], dtype=dtype))
  sched = create_schedule([out.lazydata])
  ast = sched[-1].ast[0]
  run_schedule(sched)
  tensor_value = out.numpy()
  numpy_value = op[1](np.array([a]).astype(_to_np_dtype(dtype)))
  if dtype in dtypes_float:
    np.testing.assert_allclose(tensor_value, numpy_value, atol=1e-3, rtol=1e-2)
  else: np.testing.assert_equal(tensor_value, numpy_value)
  if op[0] != Tensor.reciprocal: # reciprocal is not supported in most backends
    op = [x for x in ast.lazyops if x.op in UnaryOps][0]
    assert op.dtype == dtype

def universal_test_cast(a, in_dtype, dtype):
  tensor_value = Tensor([a], dtype=in_dtype).cast(dtype)
  numpy_value = np.array([a]).astype(_to_np_dtype(dtype))
  np.testing.assert_equal(tensor_value.numpy(), numpy_value)

def universal_test_midcast(a, b, c, op1, op2, d1:DType, d2:DType):
  if not isinstance(op1, tuple): op1 = (op1, op1)
  if not isinstance(op2, tuple): op2 = (op2, op2)
  at, bt, ct = Tensor([a], dtype=d1), Tensor([b], dtype=d1), Tensor([c], dtype=d2)
  an, bn, cn = np.array([a]).astype(_to_np_dtype(d1)), np.array([b]).astype(_to_np_dtype(d1)), np.array([c]).astype(_to_np_dtype(d2))
  tensor_value = op2[0](op1[0](at, bt).cast(d2), ct).numpy()
  numpy_value = op2[1](op1[1](an, bn).astype(_to_np_dtype(d2)), cn)
  np.testing.assert_allclose(tensor_value, numpy_value, rtol=1e-6 if getenv("PTX") else 1e-7)

class TestDTypeALU(unittest.TestCase):
  @unittest.skipUnless(is_dtype_supported(dtypes.float64, Device.DEFAULT), f"no float64 on {Device.DEFAULT}")
  @given(ht.float64, ht.float64, strat.sampled_from(binary_operations))
  def test_float64(self, a, b, op): universal_test(a, b, dtypes.float64, op)

  @given(ht.float32, ht.float32, strat.sampled_from(binary_operations))
  def test_float32(self, a, b, op): universal_test(a, b, dtypes.float32, op)

  @unittest.skipUnless(is_dtype_supported(dtypes.float16, Device.DEFAULT), f"no float16 on {Device.DEFAULT}")
  @given(ht.float16, ht.float16, strat.sampled_from(binary_operations))
  def test_float16(self, a, b, op): universal_test(a, b, dtypes.float16, op)

  @given(ht.float32, strat.sampled_from(unary_operations))
  def test_float32_unary(self, a, op): universal_test_unary(a, dtypes.float32, op)

  @unittest.skipUnless(is_dtype_supported(dtypes.float16, Device.DEFAULT), f"no float16 on {Device.DEFAULT}")
  @given(ht.float16, strat.sampled_from(unary_operations))
  def test_float16_unary(self, a, op): universal_test_unary(a, dtypes.float16, op)

  @given(ht.uint8, ht.uint8, strat.sampled_from(integer_binary_operations))
  def test_uint8(self, a, b, op): universal_test(a, b, dtypes.uint8, op)

  @unittest.skipUnless(is_dtype_supported(dtypes.uint16, Device.DEFAULT), f"no uint16 on {Device.DEFAULT}")
  @given(ht.uint16, ht.uint16, strat.sampled_from(integer_binary_operations))
  def test_uint16(self, a, b, op): universal_test(a, b, dtypes.uint16, op)

  @unittest.skipUnless(is_dtype_supported(dtypes.uint32, Device.DEFAULT), f"no uint32 on {Device.DEFAULT}")
  @given(ht.uint32, ht.uint32, strat.sampled_from(integer_binary_operations))
  def test_uint32(self, a, b, op): universal_test(a, b, dtypes.uint32, op)

  @unittest.skipUnless(is_dtype_supported(dtypes.uint64, Device.DEFAULT), f"no uint64 on {Device.DEFAULT}")
  @given(ht.uint64, ht.uint64, strat.sampled_from(integer_binary_operations))
  def test_uint64(self, a, b, op): universal_test(a, b, dtypes.uint64, op)

  @given(ht.int8, ht.int8, strat.sampled_from(integer_binary_operations))
  def test_int8(self, a, b, op): universal_test(a, b, dtypes.int8, op)

  @given(ht.int16, ht.int16, strat.sampled_from(integer_binary_operations))
  def test_int16(self, a, b, op): universal_test(a, b, dtypes.int16, op)

  @given(ht.int32, ht.int32, strat.sampled_from(integer_binary_operations))
  def test_int32(self, a, b, op): universal_test(a, b, dtypes.int32, op)

  @given(ht.int64, ht.int64, strat.sampled_from(integer_binary_operations))
  def test_int64(self, a, b, op): universal_test(a, b, dtypes.int64, op)

  @given(ht.bool, ht.bool, strat.sampled_from(((operator.add, operator.add), (operator.mul, operator.mul))))
  def test_bool(self, a, b, op): universal_test(a, b, dtypes.bool, op)

  @given(ht.int32, ht.int32, ht.float32, strat.sampled_from(integer_binary_operations), strat.sampled_from(binary_operations))
  def test_int32_midcast_float(self, a, b, c, op1, op2): universal_test_midcast(a, b, c, op1, op2, dtypes.int32, dtypes.float32)

  # Metal and CUDACPU and HIP behave differently than numpy in CI for overflows
  skip_overflow = CI and (Device.DEFAULT in {"AMD", "NV"} or getenv("CUDACPU"))
  @given(strat.floats(width=32, min_value=0, max_value=10.0) if skip_overflow else ht.float32,
         strat.floats(width=32, min_value=0, max_value=10.0) if skip_overflow else ht.float32,
         ht.int32, strat.sampled_from(binary_operations), strat.sampled_from(integer_binary_operations))
  @unittest.skipIf(Device.DEFAULT == "PYTHON", "TODO: fix cast inf to int32 in PYTHON")
  def test_float_midcast_int32(self, a, b, c, op1, op2): universal_test_midcast(a, b, c, op1, op2, dtypes.float32, dtypes.int32)

  @unittest.skip("broken. TODO: fix it")
  @given(ht.float32, strat.sampled_from(dtypes_float+dtypes_int+dtypes_bool))
  def test_float_cast(self, a, dtype): universal_test_cast(a, dtypes.float32, dtype)

  @unittest.skip("broken. TODO: fix it")
  @given(ht.int32, strat.sampled_from(dtypes_float+dtypes_int+dtypes_bool))
  def test_int32_cast(self, a, dtype): universal_test_cast(a, dtypes.int32, dtype)

class TestFromFuzzer(unittest.TestCase):
  @given(strat.sampled_from(dtypes_float))
  def test_sin(self, dtype):
    if not is_dtype_supported(dtype): return
<<<<<<< HEAD
    def _test_value(n: float, unit: float=1.0):
      next_float = np.nextafter(1.0, 2.0, dtype=_to_np_dtype(dtype))
      ulp = next_float - 1.0
      ulp = unit * ulp
      np.testing.assert_allclose(Tensor([n]).cast(dtype=dtype).sin().numpy(), np.sin(np.array([n])).astype(_to_np_dtype(dtype)), atol=ulp, rtol=1e-5)
    _test_value(-35.0)
    _test_value(-25.0)
    _test_value(25.0)
    _test_value(30.0) # 30.0 == switch_over
    _test_value(35.0)
    _test_value(0.0)
    _test_value(np.pi / 2)
     # worst case of ulp 3.5
    _test_value(np.pi * 2, unit=3.5)
=======
    if dtype == dtypes.float64:
      # crashes in CUDACPU
      if (getenv("CUDACPU") or (getenv("MOCKGPU") and Device.DEFAULT == "NV")): return
      # fails now. TODO: fix
      if Device.DEFAULT == "NV": return

    np.testing.assert_allclose(Tensor([25]).cast(dtype=dtype).sin().numpy(), np.sin(np.array([25])), rtol=3e-4)
>>>>>>> 497274f6

if __name__ == '__main__':
  unittest.main()<|MERGE_RESOLUTION|>--- conflicted
+++ resolved
@@ -164,7 +164,11 @@
   @given(strat.sampled_from(dtypes_float))
   def test_sin(self, dtype):
     if not is_dtype_supported(dtype): return
-<<<<<<< HEAD
+    if dtype == dtypes.float64:
+      # crashes in CUDACPU
+      if (getenv("CUDACPU") or (getenv("MOCKGPU") and Device.DEFAULT == "NV")): return
+      # fails now. TODO: fix
+      if Device.DEFAULT == "NV": return
     def _test_value(n: float, unit: float=1.0):
       next_float = np.nextafter(1.0, 2.0, dtype=_to_np_dtype(dtype))
       ulp = next_float - 1.0
@@ -179,15 +183,6 @@
     _test_value(np.pi / 2)
      # worst case of ulp 3.5
     _test_value(np.pi * 2, unit=3.5)
-=======
-    if dtype == dtypes.float64:
-      # crashes in CUDACPU
-      if (getenv("CUDACPU") or (getenv("MOCKGPU") and Device.DEFAULT == "NV")): return
-      # fails now. TODO: fix
-      if Device.DEFAULT == "NV": return
-
-    np.testing.assert_allclose(Tensor([25]).cast(dtype=dtype).sin().numpy(), np.sin(np.array([25])), rtol=3e-4)
->>>>>>> 497274f6
 
 if __name__ == '__main__':
   unittest.main()