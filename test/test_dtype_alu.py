--- conflicted
+++ resolved
@@ -26,13 +26,9 @@
   binary_operations.remove(operator.lt)
   binary_operations.remove(operator.eq)
 
-<<<<<<< HEAD
-integer_binary_operations = binary_operations + [(Tensor.xor, np.bitwise_xor), (Tensor.bitwise_and, np.bitwise_and), (Tensor.bitwise_or, np.bitwise_or)] # noqa: E501
-=======
 integer_binary_operations = binary_operations + [(Tensor.xor, np.bitwise_xor), (Tensor.bitwise_and, np.bitwise_and),
                                                  (Tensor.bitwise_or, np.bitwise_or)]
 bitshift_ops = [(Tensor.rshift, np.right_shift), (Tensor.lshift, np.left_shift)]
->>>>>>> c09dad25
 unary_operations = [(Tensor.exp, np.exp), (Tensor.log, np.log), operator.neg, (Tensor.sin, np.sin),
                     (Tensor.sqrt, np.sqrt), (Tensor.reciprocal, np.reciprocal)]
 
