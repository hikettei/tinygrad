# inspired by https://github.com/karpathy/micrograd/blob/master/micrograd/engine.py
from __future__ import annotations
import time, math, itertools, functools, struct
from contextlib import ContextDecorator
from typing import List, Tuple, Callable, Optional, ClassVar, Type, Union, Sequence, Dict, DefaultDict, cast, get_args, Set
from collections import defaultdict
import numpy as np

from tinygrad.dtype import DType, dtypes, ImageDType, ConstType, least_upper_float, least_upper_dtype, sum_acc_dtype
from tinygrad.helpers import argfix, make_pair, flatten, prod, all_int, round_up, merge_dicts, argsort, getenv, get_shape, fully_flatten, dedup
from tinygrad.helpers import IMAGE, DEBUG, WINO, THREEFRY
from tinygrad.lazy import LazyBuffer
from tinygrad.multi import MultiLazyBuffer
from tinygrad.ops import LoadOps, truncate
from tinygrad.device import Device, Buffer, BufferOptions
from tinygrad.shape.symbolic import sint, Variable, MulNode, SumNode, NumNode, Node
from tinygrad.engine.realize import run_schedule
from tinygrad.engine.schedule import ScheduleItem, create_schedule_with_vars, memory_planner

# **** start with two base classes, Tensor and Function ****

class Function:
  def __init__(self, device:Union[str, Tuple[str, ...]], *tensors:Tensor):
    self.device = device
    self.needs_input_grad = [t.requires_grad for t in tensors]
    self.requires_grad = True if any(self.needs_input_grad) else None if None in self.needs_input_grad else False
    if self.requires_grad: self.parents = tensors

  def forward(self, *args, **kwargs): raise NotImplementedError(f"forward not implemented for {type(self)}")
  def backward(self, *args, **kwargs): raise RuntimeError(f"backward not implemented for {type(self)}")

  @classmethod
  def apply(fxn:Type[Function], *x:Tensor, **kwargs) -> Tensor:
    ctx = fxn(x[0].device, *x)
    ret = Tensor.__new__(Tensor)
    ret.lazydata, ret.requires_grad, ret.grad = ctx.forward(*[t.lazydata for t in x], **kwargs), ctx.requires_grad, None
    ret._ctx = ctx if ctx.requires_grad and not Tensor.no_grad else None  # used by autograd engine
    return ret

import tinygrad.function as F

def _loadop(op, shape:Tuple[sint,...], dtype:DType, device:Union[str, Tuple[str, ...]], arg=None, src:Tuple[LazyBuffer, ...]=()):
  if isinstance(device, str): return LazyBuffer.loadop(op, shape, dtype, device, arg, src)
  return MultiLazyBuffer([LazyBuffer.loadop(op, shape, dtype, d, arg, src) for d in device], None)

def _from_np_dtype(npdtype:type) -> DType: return dtypes.fields()[np.dtype(npdtype).name]
def _to_np_dtype(dtype:DType) -> Optional[type]: return np.dtype(dtype.fmt).type if dtype.fmt is not None else None

def _fromnp(x: np.ndarray) -> LazyBuffer:
  ret = LazyBuffer.loadop(LoadOps.EMPTY, x.shape, _from_np_dtype(x.dtype), "NPY")
  # fake realize
  ret.buffer.allocate(x)
  del ret.srcs
  return ret

def _frompy(x:Union[List, Tuple, bytes], dtype:DType) -> LazyBuffer:
  if isinstance(x, bytes): ret, data = LazyBuffer.loadop(LoadOps.EMPTY, (len(x),), dtype, "PYTHON"), x
  else:
    ret = LazyBuffer.loadop(LoadOps.EMPTY, get_shape(x), dtype, "PYTHON")
    assert dtype.fmt is not None, f"{dtype=} has None fmt"
    truncate_function = truncate[dtype]
    data = struct.pack(f"@{ret.size}{dtype.fmt}", *[truncate_function(xi) for xi in fully_flatten(x)])
  # fake realize
  ret.buffer.allocate(memoryview(data))
  del ret.srcs
  return ret

def _get_winograd_matcols(mat, dims:int, shp:Tuple[sint, ...], device:Union[str, Tuple[str, ...]]) -> List[List[Tensor]]:
  return [[Tensor.cat(*[Tensor.full(shp[:dim] + (1,) + shp[dim+1:], float(m[k]), device=device) for m in mat], dim=dim)
           for k in range(len(mat[0]))] for dim in range(dims)]

# winograd conv 3 kernel f(4x4,3x3) see: http://arxiv.org/abs/1509.09308
def _apply_winograd_matrix(mat, t:Tensor, dims:int) -> Tensor:
  # multiply mat_1 @ mat_2 @ t with foldable constants, where mat_i acts on vector t along dimension i; roughly kron(mat, mat) @ t
  # due to realize-before-expand rule in lazy.py, we must operate in this order: reshape -> expand -> arithmetic
  t_ = t.reshape(t.shape[:dims] + (1,) * dims + t.shape[dims:]).expand(t.shape[:dims] + (len(mat),) * dims + t.shape[dims:])  # add output dims
  # precalculate mat columns for each dim; prod(itertools.product(matcols)) gives the columns of kron(mat, mat, ...)
  matcols = _get_winograd_matcols(mat, dims, t_.shape[dims:], t_.device)
  # multiply each element of t_ by the corresponding stacked column of kron(mat, mat), producing only one view for each element of t
  ret = sum(prod(col[idx] for col, idx in zip(matcols, mat_is)) * t_[mat_is] for mat_is in itertools.product(range(len(mat[0])), repeat=dims))
  assert isinstance(ret, Tensor), "sum didn't return a Tensor"
  return ret

def _pad_left(*shapes:Tuple[sint, ...]) -> Tuple[Tuple[sint, ...], ...]:
  max_dim = max(len(shape) for shape in shapes)
  return tuple((1,) * (max_dim - len(shape)) + shape for shape in shapes)
def _broadcast_shape(*shapes:Tuple[sint, ...]) -> Tuple[sint, ...]:
  return tuple(0 if any(size == 0 for size in nth_dim_sizes) else max(nth_dim_sizes) for nth_dim_sizes in zip(*_pad_left(*shapes)))

class Tensor:
  """
  A `Tensor` is a multi-dimensional matrix containing elements of a single data type.

  ```python exec="true" session="tensor"
  from tinygrad import Tensor, dtypes, nn
  import numpy as np
  import math
  np.set_printoptions(precision=4)
  ```
  """
  __slots__ = "lazydata", "requires_grad", "grad", "_ctx"
  __deletable__ = ('_ctx',)
  training: ClassVar[bool] = False
  no_grad: ClassVar[bool] = False

  def __init__(self, data:Union[None, ConstType, List, Tuple, LazyBuffer, np.ndarray, bytes, MultiLazyBuffer, Variable],
               device:Optional[Union[str, tuple, list]]=None, dtype:Optional[DType]=None, requires_grad:Optional[bool]=None):
    assert dtype is None or isinstance(dtype, DType), f"invalid dtype {dtype}"
    device = tuple(Device.canonicalize(x) for x in device) if isinstance(device, (tuple, list)) else Device.canonicalize(device)

    # tensors can have gradients if you have called .backward
    self.grad: Optional[Tensor] = None

    # NOTE: this can be in three states. False and None: no gradient, True: gradient
    # None (the default) will be updated to True if it's put in an optimizer
    self.requires_grad: Optional[bool] = requires_grad

    # internal variable used for autograd graph construction
    self._ctx: Optional[Function] = None

    # create a LazyBuffer from the different types of inputs
    if isinstance(data, LazyBuffer): assert dtype is None or dtype == data.dtype, "dtype doesn't match, and casting isn't supported"
    elif isinstance(data, get_args(ConstType)): data = _loadop(LoadOps.CONST, tuple(), dtype or dtypes.from_py(data), device, data)
    elif isinstance(data, Variable): data = _loadop(LoadOps.CONST, tuple(), dtype or dtypes.from_py(data.unbind()[1]), device, data)
    elif isinstance(data, bytes): data = _frompy(data, dtypes.uint8)
    elif isinstance(data, (list, tuple)):
      if dtype is None:
        if (d := fully_flatten(data)) and all(isinstance(s, bool) for s in d): dtype = dtypes.bool
        else: dtype = dtypes.default_int if d and all_int(d) else dtypes.default_float
      if dtype == dtypes.bfloat16: data = Tensor(_fromnp(np.array(data, np.float32)), device=device).cast(dtypes.bfloat16).lazydata
      else: data = _fromnp(np.array(data).astype(_to_np_dtype(dtype)))
    elif data is None: data = _loadop(LoadOps.EMPTY, (0,), dtype or dtypes.default_float, device)
    elif isinstance(data, np.ndarray):
      if data.shape == (): data = _loadop(LoadOps.CONST, tuple(), dtype or _from_np_dtype(data.dtype), device, data.item())
      else: data = _fromnp(data.astype(npdtype) if dtype is not None and (npdtype:=_to_np_dtype(dtype)) is not None else data)

    # by this point, it has to be a LazyBuffer
    if not isinstance(data, (LazyBuffer, MultiLazyBuffer)):
      raise RuntimeError(f"can't create Tensor from {data!r} with type {type(data)}")

    # data is a LazyBuffer, but it might be on the wrong device
    if isinstance(device, tuple):
      # if device is a tuple, we should have/construct a MultiLazyBuffer
      if isinstance(data, MultiLazyBuffer):
        assert data.device == device, f"MultiLazyBuffer device mismatch, {data.device} != {device}"
        self.lazydata: Union[LazyBuffer, MultiLazyBuffer] = data
      else:
        self.lazydata = MultiLazyBuffer.from_sharded(data, device, None)
    else:
      self.lazydata = data if data.device == device else data.copy_to_device(device)

  class train(ContextDecorator):
    def __init__(self, mode:bool = True): self.mode = mode
    def __enter__(self): self.prev, Tensor.training = Tensor.training, self.mode
    def __exit__(self, exc_type, exc_value, traceback): Tensor.training = self.prev

  class inference_mode(ContextDecorator):
    def __init__(self, mode:bool = True): self.mode = mode
    def __enter__(self): self.prev, Tensor.no_grad = Tensor.no_grad, self.mode
    def __exit__(self, exc_type, exc_value, traceback): Tensor.no_grad = self.prev

  def __repr__(self):
    return f"<Tensor {self.lazydata!r} on {self.device} with grad {(self.grad.lazydata if self.grad is not None else None)!r}>"

  # Python has a non moving GC, so this should be okay
  def __hash__(self): return id(self)

  def __bool__(self): raise TypeError("__bool__ on Tensor is not defined")

  def __len__(self):
    if not self.shape: raise TypeError("len() of a 0-d tensor")
    return self.shape[0]

  @property
  def device(self) -> Union[str, Tuple[str, ...]]: return self.lazydata.device

  @property
  def shape(self) -> Tuple[sint, ...]: return self.lazydata.shape

  @property
  def dtype(self) -> DType: return self.lazydata.dtype

  # ***** data handlers ****

  def schedule_with_vars(self, *lst:Tensor, seen:Optional[Set[LazyBuffer]]=None) -> Tuple[List[ScheduleItem], Dict[Variable, int]]:
    """Creates the schedule needed to realize these Tensor(s), with Variables."""
    if getenv("FUZZ_SCHEDULE"):
      from test.external.fuzz_schedule import fuzz_schedule
      fuzz_schedule(flatten([x.lazydata.lbs for x in (self,)+lst]))
    schedule, var_vals = create_schedule_with_vars(flatten([x.lazydata.lbs for x in (self,)+lst]), seen)
    return memory_planner(schedule), var_vals

  def schedule(self, *lst:Tensor, seen:Optional[Set[LazyBuffer]]=None) -> List[ScheduleItem]:
    """Creates the schedule needed to realize these Tensor(s)."""
    schedule, var_vals = self.schedule_with_vars(*lst, seen=seen)
    assert len(var_vals) == 0
    return schedule

  def realize(self, *lst:Tensor, do_update_stats=True) -> Tensor:
    """Triggers the computation needed to create these Tensor(s)."""
    run_schedule(*self.schedule_with_vars(*lst), do_update_stats=do_update_stats)
    return self

  def replace(self, x:Tensor) -> Tensor:
    """
    Replaces the data of this tensor with the data of another tensor. Only the shape of the tensors must match.
    """
    # used for replacing a Tensor with a new version of it (potentially with a different device and dtype)
    assert not x.requires_grad and getattr(self, '_ctx', None) is None
    assert self.shape == x.shape, f"replace shape mismatch {self.shape} != {x.shape}"
    self.lazydata = x.lazydata
    return self

  def assign(self, x) -> Tensor:
    # TODO: this is a hack for writing to DISK. remove with working assign
    if isinstance(self.device, str) and self.device.startswith("DISK"):
      if x.__class__ is not Tensor: x = Tensor(x, device="NPY", dtype=self.dtype)
      self.contiguous().realize().lazydata.base.realized.copyin(x.numpy().data)
      return self
    if x.__class__ is not Tensor: x = Tensor(x, device=self.device, dtype=self.dtype)
    if DEBUG >= 4: print(f"assign {self.lazydata} <- {x.lazydata}")
    if self.lazydata is x.lazydata: return self  # a self assign is a NOOP
    # NOTE: we allow cross device assign
    assert self.shape == x.shape, f"assign shape mismatch {self.shape} != {x.shape}"
    assert self.device == x.device, f"assign device mismatch {self.device} != {x.device}"
    assert self.dtype == x.dtype, f"assign dtype mismatch {self.dtype} != {x.dtype}"
    assert not isinstance(self.lazydata, MultiLazyBuffer) or self.lazydata.axis == x.lazydata.axis, "axis must match on MultiLazyBuffer"
    assert not x.requires_grad  # self requires_grad is okay?
    if not self.lazydata.is_realized(): return self.replace(x)
    self.lazydata = self.lazydata.assign(x.lazydata)
    return self

  def detach(self) -> Tensor:
    """
    Returns a new tensor with the same data as this tensor, but detached from the autograd graph.
    """
    return Tensor(self.lazydata, device=self.device, requires_grad=False)

  def _data(self) -> memoryview:
    if 0 in self.shape: return memoryview(bytearray(0))
    # NOTE: this realizes on the object from as_buffer being a Python object
    cpu = self.cast(self.dtype.scalar()).contiguous().to("CLANG").realize()
    buf = cast(Buffer, cast(LazyBuffer, cpu.lazydata).base.realized)
    if self.device != "CLANG": buf.options = BufferOptions(nolru=True)
    return buf.as_buffer(allow_zero_copy=True if self.device != "CLANG" else False)

  def data(self) -> memoryview:
    """
    Returns the data of this tensor as a memoryview.

    ```python exec="true" source="above" session="tensor" result="python"
    t = Tensor([1, 2, 3, 4])
    print(np.frombuffer(t.data(), dtype=np.int32))
    ```
    """
    assert self.dtype.fmt is not None, f"no fmt dtype for {self.dtype}"
    assert all_int(self.shape), f"no data if shape is symbolic, {self.shape=}"
    return self._data().cast(self.dtype.fmt, self.shape)

  def item(self) -> ConstType:
    """
    Returns the value of this tensor as a standard Python number.

    ```python exec="true" source="above" session="tensor" result="python"
    t = Tensor(42)
    print(t.item())
    ```
    """
    assert self.dtype.fmt is not None, f"no fmt dtype for {self.dtype}"
    assert self.numel() == 1, "must have one element for item"
    return self._data().cast(self.dtype.fmt)[0]

  # TODO: should be Tensor.tolist() -> Union[List[ConstType], ConstType]. The List is Sequence because mypy expects memoryview.tolist() -> list[int]
  # src: https://github.com/python/mypy/blob/release-1.6/mypy/typeshed/stdlib/builtins.pyi#L803
  def tolist(self) -> Union[Sequence[ConstType], ConstType]:
    """
    Returns the value of this tensor as a nested list.

    ```python exec="true" source="above" session="tensor" result="python"
    t = Tensor([1, 2, 3, 4])
    print(t.tolist())
    ```
    """
    return self.data().tolist()

  def numpy(self) -> np.ndarray:
    """
    Returns the value of this tensor as a `numpy.ndarray`.

    ```python exec="true" source="above" session="tensor" result="python"
    t = Tensor([1, 2, 3, 4])
    print(repr(t.numpy()))
    ```
    """
    if self.dtype == dtypes.bfloat16: return self.float().numpy()
    assert _to_np_dtype(self.dtype) is not None, f"no np dtype for {self.dtype}"
    assert all_int(self.shape), f"no data if shape is symbolic, {self.shape=}"
    return np.frombuffer(self._data(), dtype=_to_np_dtype(self.dtype)).reshape(self.shape)

  def to(self, device:Optional[Union[str, Tuple[str, ...]]]) -> Tensor:
    """
    Moves the tensor to the given device.
    """
    device = tuple(Device.canonicalize(x) for x in device) if isinstance(device, (tuple, list)) else Device.canonicalize(device)
    if device == self.device: return self
    if not isinstance(device, str): return self.shard(device)
    ret = Tensor(self.lazydata, device, requires_grad=self.requires_grad)
    if self.grad is not None: ret.grad = self.grad.to(device)
    if hasattr(self, '_ctx'): ret._ctx = self._ctx
    return ret

  def to_(self, device:Optional[Union[str, Tuple[str, ...]]]):
    """
    Moves the tensor to the given device in place.
    """
    real = self.to(device)
    # TODO: is this assign?
    if self.grad is not None and real.grad is not None: self.grad.lazydata = real.grad.lazydata
    self.lazydata = real.lazydata

  def shard(self, devices:Tuple[str, ...], axis:Optional[int]=None) -> Tensor:
    """
    Shards the tensor across the given devices.
    """
    assert isinstance(self.lazydata, LazyBuffer), "can't shard a MultiLazyBuffer"
    canonical_devices = tuple(Device.canonicalize(x) for x in devices)
    if axis is not None and axis < 0: axis += len(self.shape)
    return Tensor(MultiLazyBuffer.from_sharded(self.lazydata, canonical_devices, axis), device=canonical_devices, requires_grad=self.requires_grad)

  def shard_(self, devices:Tuple[str, ...], axis:Optional[int]=None):
    """
    Shards the tensor across the given devices in place.
    """
    self.lazydata = self.shard(devices, axis).lazydata
    return self

  @staticmethod
  def from_node(y:Node, **kwargs) -> Tensor:
    if isinstance(y, NumNode): return Tensor(y.b, **kwargs, requires_grad=False)
    if isinstance(y, Variable): return Tensor(y, **kwargs, requires_grad=False)
    if isinstance(y, MulNode): return Tensor.from_node(y.a, **kwargs) * y.b
    if isinstance(y, SumNode): return Tensor.from_node(y.nodes[0], **kwargs) + sum(y.nodes[1:])
    raise RuntimeError(f"unhandled Node {y}")

  # ***** creation llop entrypoint *****

  @staticmethod
  def _loadop(op, shape, device:Optional[Union[Tuple[str, ...], str]]=None, dtype:Optional[DType]=None, arg=None, **kwargs):
    if isinstance(device, tuple):
      return Tensor(MultiLazyBuffer([LazyBuffer.loadop(op, shape, dtype or dtypes.default_float, Device.canonicalize(d), arg) \
                                      for d in device], None), device, dtype, **kwargs)
    return Tensor(LazyBuffer.loadop(op, shape, dtype or dtypes.default_float, Device.canonicalize(device), arg), device, dtype, **kwargs)

  @staticmethod
  def empty(*shape, **kwargs):
    """
    Creates an empty tensor with the given shape.

    You can pass in `dtype` and `device` keyword arguments to control the data type and device of the tensor.
    Additionally, all other keyword arguments are passed to the constructor of the tensor.

    ```python exec="true" source="above" session="tensor" result="python"
    t = Tensor.empty(2, 3)
    print(t.shape)
    ```
    """
    return Tensor._loadop(LoadOps.EMPTY, argfix(*shape), **kwargs)

  _seed: int = int(time.time())
  _rng_counter: Optional[Tensor] = None
  @staticmethod
  def manual_seed(seed=0):
    """
    Sets the seed for random operations.

    ```python exec="true" source="above" session="tensor" result="python"
    Tensor.manual_seed(42)
    print(Tensor.rand(5).numpy())
    print(Tensor.rand(5).numpy())
    ```
    ```python exec="true" source="above" session="tensor" result="python"
    Tensor.manual_seed(42)  # reset to the same seed
    print(Tensor.rand(5).numpy())
    print(Tensor.rand(5).numpy())
    ```
    """
    Tensor._seed, Tensor._rng_counter = seed, Tensor([0], dtype=dtypes.uint32, requires_grad=False)

  @staticmethod
  def rand(*shape, device:Optional[Union[Tuple[str, ...], str]]=None, dtype:Optional[DType]=None, **kwargs):
    """
    Creates a tensor with the given shape, filled with random values from a uniform distribution over the interval `[0, 1)`.

    You can pass in `dtype` and `device` keyword arguments to control the data type and device of the tensor.
    Additionally, all other keyword arguments are passed to the constructor of the tensor.

    ```python exec="true" source="above" session="tensor" result="python"
    Tensor.manual_seed(42)
    t = Tensor.rand(2, 3)
    print(t.numpy())
    ```
    """
    if Tensor._rng_counter is None: Tensor._rng_counter = Tensor([0], dtype=dtypes.uint32, requires_grad=False)
    if not THREEFRY.value:
      # for bfloat16, numpy rand passes buffer in float
      if (dtype or dtypes.default_float) == dtypes.bfloat16:
        return Tensor.rand(*shape, **kwargs, device=device, dtype=dtypes.float).cast(dtypes.bfloat16)
      return Tensor._loadop(LoadOps.CUSTOM, argfix(*shape), arg=custom_random, device=device, dtype=dtype, **kwargs)

    # threefry
    if (num := prod((shape:=argfix(*shape)))) == 0: return Tensor.zeros(shape, device=device, dtype=dtype, **kwargs)
    counts1 = (Tensor.arange(math.ceil(num / 2), device=device, dtype=dtypes.uint32, requires_grad=False)+Tensor._rng_counter.to(device)).realize()
    counts2 = counts1 + math.ceil(num / 2)
    Tensor._rng_counter.assign(Tensor._rng_counter + num).realize()

    rotations = [[13, 15, 26, 6], [17, 29, 16, 24]]
    ks = [0x0, Tensor._seed ^ 0x0 ^ 0x1BD11BDA, Tensor._seed]

    x = [counts1 + ks[-1], counts2 + ks[0]]
    for i in range(5):
      for r in rotations[i % 2]: x[0], x[1] = (x0 := x[0] + x[1]), x0 ^ ((x[1] << r) + (x[1] >> (32 - r)))
      x = [(x[0] + ks[i % 3]), (x[1] + ks[(i + 1) % 3] + i + 1)]
    out = x[0].cat(x[1]).rshift(8).cast(dtypes.float32).div(2 ** 24)[:num]
    out = out.reshape(shape).cast(dtypes.default_float if dtype is None else dtype)
    out.requires_grad = kwargs.get("requires_grad")
    return out.contiguous()

  # ***** creation helper functions *****

  @staticmethod
  def full(shape:Tuple[sint, ...], fill_value:ConstType, **kwargs):
    """
    Creates a tensor with the given shape, filled with the given value.

    You can pass in `dtype` and `device` keyword arguments to control the data type and device of the tensor.
    Additionally, all other keyword arguments are passed to the constructor of the tensor.

    ```python exec="true" source="above" session="tensor" result="python"
    print(Tensor.full((2, 3), 42).numpy())
    ```
    ```python exec="true" source="above" session="tensor" result="python"
    print(Tensor.full((2, 3), False).numpy())
    ```
    """
    return Tensor(fill_value, **kwargs).reshape((1, )*len(new_shape := argfix(shape))).expand(new_shape)

  @staticmethod
  def zeros(*shape, **kwargs):
    """
    Creates a tensor with the given shape, filled with zeros.

    You can pass in `dtype` and `device` keyword arguments to control the data type and device of the tensor.
    Additionally, all other keyword arguments are passed to the constructor of the tensor.

    ```python exec="true" source="above" session="tensor" result="python"
    print(Tensor.zeros(2, 3).numpy())
    ```
    ```python exec="true" source="above" session="tensor" result="python"
    print(Tensor.zeros(2, 3, dtype=dtypes.int32).numpy())
    ```
    """
    return Tensor.full(argfix(*shape), 0.0, **kwargs)

  @staticmethod
  def ones(*shape, **kwargs):
    """
    Creates a tensor with the given shape, filled with ones.

    You can pass in `dtype` and `device` keyword arguments to control the data type and device of the tensor.
    Additionally, all other keyword arguments are passed to the constructor of the tensor.

    ```python exec="true" source="above" session="tensor" result="python"
    print(Tensor.ones(2, 3).numpy())
    ```
    ```python exec="true" source="above" session="tensor" result="python"
    print(Tensor.ones(2, 3, dtype=dtypes.int32).numpy())
    ```
    """
    return Tensor.full(argfix(*shape), 1.0, **kwargs)

  @staticmethod
  def arange(start, stop=None, step=1, **kwargs):
    """
    Returns a 1-D tensor of size `ceil((stop - start) / step)` with values from `[start, stop)`, with spacing between values given by `step`.

    If `stop` is not specified, values are generated from `[0, start)` with the given `step`.

    If `stop` is specified, values are generated from `[start, stop)` with the given `step`.

    You can pass in `dtype` and `device` keyword arguments to control the data type and device of the tensor.
    Additionally, all other keyword arguments are passed to the constructor of the tensor.

    ```python exec="true" source="above" session="tensor" result="python"
    print(Tensor.arange(5).numpy())
    ```
    ```python exec="true" source="above" session="tensor" result="python"
    print(Tensor.arange(5, 10).numpy())
    ```
    ```python exec="true" source="above" session="tensor" result="python"
    print(Tensor.arange(5, 10, 2).numpy())
    ```
    ```python exec="true" source="above" session="tensor" result="python"
    print(Tensor.arange(5.5, 10, 2).numpy())
    ```
    """
    if stop is None: stop, start = start, 0
    assert all(isinstance(s, (int, float)) for s in (start, stop, step)), f"symbolic arange not supported {start=}, {stop=}, {step=}"
    dtype = kwargs.pop("dtype", dtypes.default_float if any(isinstance(x, float) for x in (start, stop, step)) else dtypes.default_int)
    return (Tensor.full((math.ceil((stop-start)/step),), step, dtype=dtype, **kwargs)._cumsum() + (start - step)).cast(dtype)

  @staticmethod
  def eye(dim:int, **kwargs):
    """
    Creates an identity matrix of the given dimension.

    You can pass in `dtype` and `device` keyword arguments to control the data type and device of the tensor.
    Additionally, all other keyword arguments are passed to the constructor of the tensor.

    ```python exec="true" source="above" session="tensor" result="python"
    print(Tensor.eye(3).numpy())
    ```
    """
    return Tensor.ones((dim,1),**kwargs).pad((None,(0,dim))).flatten().shrink(((0,dim*dim),)).reshape(dim, dim)

  def full_like(self, fill_value:ConstType, **kwargs):
    """
    Creates a tensor with the same shape as `self`, filled with the given value.
    If `dtype` is not specified, the dtype of `self` is used.

    You can pass in the `device` keyword argument to control device of the tensor.
    Additionally, all other keyword arguments are passed to the constructor of the tensor.

    ```python exec="true" source="above" session="tensor" result="python"
    t = Tensor.ones(2, 3)
    print(Tensor.full_like(t, 42).numpy())
    ```
    """
    return Tensor.full(self.shape, fill_value, dtype=kwargs.pop("dtype", self.dtype), device=kwargs.pop("device", self.device), **kwargs)

  def zeros_like(self, **kwargs):
    """
    Creates a tensor with the same shape as `self`, filled with zeros.

    You can pass in `dtype` and `device` keyword arguments to control the data type and device of the tensor.
    Additionally, all other keyword arguments are passed to the constructor of the tensor.

    ```python exec="true" source="above" session="tensor" result="python"
    t = Tensor.ones(2, 3)
    print(Tensor.zeros_like(t).numpy())
    ```
    """
    return self.full_like(0, **kwargs)

  def ones_like(self, **kwargs):
    """
    Creates a tensor with the same shape as `self`, filled with ones.

    You can pass in `dtype` and `device` keyword arguments to control the data type and device of the tensor.
    Additionally, all other keyword arguments are passed to the constructor of the tensor.

    ```python exec="true" source="above" session="tensor" result="python"
    t = Tensor.zeros(2, 3)
    print(Tensor.ones_like(t).numpy())
    ```
    """
    return self.full_like(1, **kwargs)

  # ***** rng hlops *****

  @staticmethod
  def randn(*shape, dtype:Optional[DType]=None, **kwargs) -> Tensor:
    """
    Creates a tensor with the given shape, filled with random values from a normal distribution with mean `0` and standard deviation `1`.
    If `dtype` is not specified, the default type is used.

    You can pass in the `device` keyword argument to control device of the tensor.
    Additionally, all other keyword arguments are passed to the constructor of the tensor.

    ```python exec="true" source="above" session="tensor" result="python"
    Tensor.manual_seed(42)
    print(Tensor.randn(2, 3).numpy())
    ```
    """
    # https://en.wikipedia.org/wiki/Box%E2%80%93Muller_transform
    src = Tensor.rand((2, *argfix(*shape)), **{**kwargs, "dtype": dtypes.float32})
    return src[0].mul(2*math.pi).cos().mul((1 - src[1]).log().mul(-2).sqrt()).cast(dtype or dtypes.default_float)

  @staticmethod
  def randint(*shape, low=0, high=10, **kwargs) -> Tensor:
    """
    Creates a tensor with the given shape, filled with random integer values generated uniformly from the interval `[low, high)`.
    If `dtype` is not specified, the default type is used.

    You can pass in the `device` keyword argument to control device of the tensor.
    Additionally, all other keyword arguments are passed to the constructor of the tensor.

    ```python exec="true" source="above" session="tensor" result="python"
    Tensor.manual_seed(42)
    print(Tensor.randint(2, 3, low=5, high=10).numpy())
    ```
    """
    if not isinstance(low, int) or not isinstance(high, int): raise TypeError(f"{low=} and {high=} must be integers")
    dtype = kwargs.pop("dtype", dtypes.int32)
    if not dtypes.is_int(dtype): raise TypeError(f"{dtype=} must be int")
    return Tensor.uniform(*shape, low=low, high=high, dtype=dtype, **kwargs)

  @staticmethod
  def normal(*shape, mean=0.0, std=1.0, **kwargs) -> Tensor:
    """
    Creates a tensor with the given shape, filled with random values from a normal distribution with the given `mean` and standard deviation `std`.

    You can pass in `dtype` and `device` keyword arguments to control the data type and device of the tensor.
    Additionally, all other keyword arguments are passed to the constructor of the tensor.

    ```python exec="true" source="above" session="tensor" result="python"
    Tensor.manual_seed(42)
    print(Tensor.normal(2, 3, mean=10, std=2).numpy())
    ```
    """
    return (std * Tensor.randn(*shape, **kwargs)) + mean

  @staticmethod
  def uniform(*shape, low=0.0, high=1.0, **kwargs) -> Tensor:
    """
    Creates a tensor with the given shape, filled with random values from a uniform distribution over the interval `[low, high)`.

    You can pass in `dtype` and `device` keyword arguments to control the data type and device of the tensor.
    Additionally, all other keyword arguments are passed to the constructor of the tensor.

    ```python exec="true" source="above" session="tensor" result="python"
    Tensor.manual_seed(42)
    print(Tensor.uniform(2, 3, low=2, high=10).numpy())
    ```
    """
    dtype = kwargs.pop("dtype", dtypes.default_float)
    return ((high-low) * Tensor.rand(*shape, **kwargs)).cast(dtype) + low

  @staticmethod
  def scaled_uniform(*shape, **kwargs) -> Tensor:
    """
    Creates a tensor with the given shape, filled with random values from a uniform distribution
    over the interval `[-prod(shape)**-0.5, prod(shape)**-0.5)`.

    You can pass in `dtype` and `device` keyword arguments to control the data type and device of the tensor.
    Additionally, all other keyword arguments are passed to the constructor of the tensor.

    ```python exec="true" source="above" session="tensor" result="python"
    Tensor.manual_seed(42)
    print(Tensor.scaled_uniform(2, 3).numpy())
    ```
    """
    return Tensor.uniform(*shape, low=-1.0, high=1.0, **kwargs).mul(prod(argfix(*shape))**-0.5)

  # https://www.tensorflow.org/api_docs/python/tf/keras/initializers/GlorotUniform
  @staticmethod
  def glorot_uniform(*shape, **kwargs) -> Tensor:
    """
    <https://www.tensorflow.org/api_docs/python/tf/keras/initializers/GlorotUniform>

    You can pass in `dtype` and `device` keyword arguments to control the data type and device of the tensor.
    Additionally, all other keyword arguments are passed to the constructor of the tensor.

    ```python exec="true" source="above" session="tensor" result="python"
    Tensor.manual_seed(42)
    print(Tensor.glorot_uniform(2, 3).numpy())
    ```
    """
    return Tensor.uniform(*shape, low=-1.0, high=1.0, **kwargs).mul((6/(argfix(*shape)[0]+prod(argfix(*shape)[1:])))**0.5)

  # https://pytorch.org/docs/stable/_modules/torch/nn/init.html#kaiming_uniform_
  @staticmethod
  def kaiming_uniform(*shape, a:float = 0.01, **kwargs) -> Tensor:
    """
    <https://pytorch.org/docs/stable/_modules/torch/nn/init.html#kaiming_uniform_>

    You can pass in `dtype` and `device` keyword arguments to control the data type and device of the tensor.
    Additionally, all other keyword arguments are passed to the constructor of the tensor.

    ```python exec="true" source="above" session="tensor" result="python"
    Tensor.manual_seed(42)
    print(Tensor.kaiming_uniform(2, 3).numpy())
    ```
    """
    bound = math.sqrt(3.0) * math.sqrt(2.0 / (1 + a ** 2)) / math.sqrt(prod(argfix(*shape)[1:]))
    return Tensor.uniform(*shape, low=-bound, high=bound, **kwargs)

  # https://pytorch.org/docs/stable/_modules/torch/nn/init.html#kaiming_normal_
  @staticmethod
  def kaiming_normal(*shape, a:float = 0.01, **kwargs) -> Tensor:
    """
    <https://pytorch.org/docs/stable/_modules/torch/nn/init.html#kaiming_normal_>

    You can pass in `dtype` and `device` keyword arguments to control the data type and device of the tensor.
    Additionally, all other keyword arguments are passed to the constructor of the tensor.

    ```python exec="true" source="above" session="tensor" result="python"
    Tensor.manual_seed(42)
    print(Tensor.kaiming_normal(2, 3).numpy())
    ```
    """
    std = math.sqrt(2.0 / (1 + a ** 2)) / math.sqrt(prod(argfix(*shape)[1:]))
    return Tensor.normal(*shape, mean=0.0, std=std, **kwargs)

  def multinomial(self:Tensor, num_samples:int = 1, replacement:bool = False) -> Tensor:
    assert 1 <= self.ndim <= 2 and num_samples > 0, f"{self.ndim=} must be 1 or 2 dim, {num_samples=} must be positive"
    assert replacement or num_samples == 1, "no replacement only supports num_samples = 1"
    weight = self.unsqueeze(0) if self.ndim == 1 else self
    cdf = (cw := weight.cumsum(1).float()) / cw[:, -1].unsqueeze(1)
    unif_samples = Tensor.rand(num_samples, cdf.shape[0], 1, device=self.device)
    indices = (unif_samples.expand((-1, -1, cdf.shape[1])) >= cdf).sum(2).permute((1, 0))
    return (indices.squeeze(0) if self.ndim == 1 else indices).cast(dtypes.int32)

  # ***** toposort and backward pass *****

  def _deepwalk(self):
    def _walk(node, visited):
      visited.add(node)
      if getattr(node, "_ctx", None):
        for i in node._ctx.parents:
          if i not in visited: yield from _walk(i, visited)
        yield node
    return list(_walk(self, set()))

  def backward(self) -> Tensor:
    """
    Propagates the gradient of a tensor backwards through the computation graph.
    Must be used on a scalar tensor.

    ```python exec="true" source="above" session="tensor" result="python"
    t = Tensor([1.0, 2.0, 3.0, 4.0], requires_grad=True)
    t.sum().backward()
    print(t.grad.numpy())
    ```
    """
    assert self.shape == tuple(), f"backward can only be called for scalar tensors, but it has shape {self.shape})"

    # fill in the first grad with one. don't use Tensor.ones because we don't need contiguous
    # this is "implicit gradient creation"
    self.grad = Tensor(1.0, dtype=self.dtype, device=self.device, requires_grad=False)

    for t0 in reversed(self._deepwalk()):
      if t0.grad is None: raise RuntimeError(f"tensor {t0} has no grad")
      grads = t0._ctx.backward(t0.grad.lazydata)
      grads = [Tensor(g, device=self.device, requires_grad=False) if g is not None else None
        for g in ([grads] if len(t0._ctx.parents) == 1 else grads)]
      for t, g in zip(t0._ctx.parents, grads):
        if g is not None and t.requires_grad:
          assert g.shape == t.shape, f"grad shape must match tensor shape, {g.shape!r} != {t.shape!r}"
          t.grad = g if t.grad is None else (t.grad + g)
      del t0._ctx
    return self

  # ***** movement low level ops *****

  def view(self, *shape) -> Tensor:
    """`.view` is an alias for `.reshape`."""
    return self.reshape(shape)

  def reshape(self, shape, *args) -> Tensor:
    """
    Returns a tensor with the same data as the original tensor but with a different shape.
    `shape` can be passed as a tuple or as separate arguments.

    ```python exec="true" source="above" session="tensor" result="python"
    t = Tensor.arange(6)
    print(t.reshape(2, 3).numpy())
    ```
    """
    # resolve None and args
    new_shape = tuple([s if s is not None else self.shape[i] for i,s in enumerate(argfix(shape, *args))])
    # resolve -1
    if (c := new_shape.count(-1)) > 1: raise RuntimeError(f"only one dimension can be inferred using -1, getting {new_shape}")
    if c: new_shape = tuple([-prod(self.shape) // prod(new_shape) if s == -1 else s for s in new_shape])
    return F.Reshape.apply(self, shape=new_shape) if new_shape != self.shape else self

  def expand(self, shape, *args) -> Tensor:
    """
    Returns a tensor that is expanded to the shape that is specified.
    Expand can also increase the number of dimensions that a tensor has.

    Passing a `-1` or `None` to a dimension means that its size will not be changed.

    ```python exec="true" source="above" session="tensor" result="python"
    t = Tensor([1, 2, 3])
    print(t.expand(4, -1).numpy())
    ```
    """
    return self._broadcast_to(tuple(from_ if to == -1 or to is None else to for from_, to in zip(*(_pad_left(self.shape, argfix(shape, *args))))))

  def permute(self, order, *args) -> Tensor:
    """
    Returns a tensor that is a permutation of the original tensor.
    The new tensor has the same data as the original tensor but with the dimensions permuted according to the order specified.
    `order` can be passed as a tuple or as separate arguments.

    ```python exec="true" source="above" session="tensor" result="python"
    t = Tensor.arange(6).reshape(2, 3)
    print(t.numpy())
    ```
    ```python exec="true" source="above" session="tensor" result="python"
    print(t.permute(1, 0).numpy())
    ```
    """
    order_arg = tuple(self._resolve_dim(x) for x in argfix(order, *args))
    if sorted(order_arg) != list(range(self.ndim)): raise RuntimeError(f"order is not a valid permutation, getting {order_arg}")
    return F.Permute.apply(self, order=order_arg)

  def flip(self, axis, *args) -> Tensor:
    """
    Returns a tensor that reverses the order of the original tensor along given `axis`.
    `axis` can be passed as a tuple or as separate arguments.

    ```python exec="true" source="above" session="tensor" result="python"
    t = Tensor.arange(6).reshape(2, 3)
    print(t.numpy())
    ```
    ```python exec="true" source="above" session="tensor" result="python"
    print(t.flip(0).numpy())
    ```
    ```python exec="true" source="above" session="tensor" result="python"
    print(t.flip((0, 1)).numpy())
    ```
    """
    axis_arg = tuple(self._resolve_dim(x) for x in argfix(axis, *args))
    if len(axis_arg) != len(dedup(axis_arg)): raise RuntimeError(f"dim can appear at least once, getting {axis_arg}")
    return F.Flip.apply(self, axis=axis_arg)

  def shrink(self, arg:Tuple[Optional[Tuple[sint, sint]], ...]) -> Tensor:
    """
    Returns a tensor that shrinks the each axis based on input arg.
    `arg` must have the same length as `self.ndim`.
    For each axis, it can be `None`, which means no shrink, or a tuple `(start, end)` that works the same as Python slice.

    ```python exec="true" source="above" session="tensor" result="python"
    t = Tensor.arange(9).reshape(3, 3)
    print(t.numpy())
    ```
    ```python exec="true" source="above" session="tensor" result="python"
    print(t.shrink(((None, (1, 3)))).numpy())
    ```
    ```python exec="true" source="above" session="tensor" result="python"
    print(t.shrink((((0, 2), (0, 2)))).numpy())
    ```
    """
    if all(x is None or x == (0,s) for x,s in zip(arg, self.shape)): return self
    return F.Shrink.apply(self, arg=tuple(x if x is not None else (0,s) for x,s in zip(arg, self.shape)))

  def pad(self, arg:Tuple[Optional[Tuple[sint, sint]], ...], value:float=0.0) -> Tensor:
    """
    Returns a tensor that pads the each axis based on input arg.
    `arg` must have the same length as `self.ndim`.
    For each axis, it can be `None`, which means no pad, or a tuple `(pad_before, pad_after)`.
    If `value` is specified, the tensor is padded with `value` instead of `0.0`.

    ```python exec="true" source="above" session="tensor" result="python"
    t = Tensor.arange(6).reshape(2, 3)
    print(t.numpy())
    ```
    ```python exec="true" source="above" session="tensor" result="python"
    print(t.pad(((None, (1, 2)))).numpy())
    ```
    ```python exec="true" source="above" session="tensor" result="python"
    print(t.pad(((None, (1, 2))), -2).numpy())
    ```
    """
    if all(x is None or x == (0,0) for x in arg): return self
    ret = F.Pad.apply(self, arg=(narg:=tuple(x if x is not None else (0,0) for x in arg)))
    return ret if 0 == value else ret + F.Pad.apply(Tensor.ones_like(self), arg=narg).where(0, value)

  # ***** movement high level ops *****

  # Supported Indexing Implementations:
  #   1. Int indexing (no copy)
  #     - for all dims where there's int, shrink -> reshape
  #     - negative indices are taken relative to the end of the sequence, so X[-2] returns the 2nd-to-last element
  #     - X = Tensor.rand(4,5,9); X[2,-2] shrinks the Tensor to X.shrink(((2, 3), (3, 4), (0, 9))) -> X.shape=(1,1,9)
  #     - Then we reshape (collapse) the int dim away such that for X: (1,1,9) -> (9,)
  #   2. Slice indexing (no copy)
  #     - for all dims where slice is start:end:stride, shrink -> Optional[flip] -> pad -> reshape -> shrink
  #     - first shrink the Tensor to X.shrink(((start, end),))
  #     - then we apply stride through Optional[flip] -> pad -> reshape -> shrink
  #       - flip where dim value is negative
  #       - pad on dims to be multiple of strides, such that reshaping [dim_size_padded] -> [dim_size_padded // stride, stride] is possible
  #       - shrink [dim_size_padded // stride, stride] -> [dim_size_padded // stride, 1]
  #       - reshape [dim_size_padded // stride, 1] -> [dim_size_padded // stride] and now you have your stride
  #   3. None indexing (no copy)
  #     - reshape (inject) a dim at the dim where there's None
  #   4. Tensor indexing (copy)
  #     - use Tensor.arange == tensor_index to create masks for dims with Tensors (adds a dim for each mask)
  #     - combine masks together with mul
  #     - apply mask to self by mask * self
  #     - sum reduce away the extra dims added from creating masks
  # Tiny Things:
  #   1. Supported indices: Union[int, slice, Tensor, None, List, Tuple, Ellipsis]
  #     - for any list, List[Union[List, Tuple, int]], must have homogeneous shape
  #     - for any tuple, Tuple[Union[List, Tuple, int]], must have homogeneous shape
  #   2. Bool indexing is not supported
  #   3. Out of bounds Tensor indexing results in 0
  #     - e.g: Tensor([1, 2, 3])[Tensor([4, 3, 2])] -> [0, 0, 3] index 4 and 3 are out of bounds
  def __getitem__(self, indices) -> Tensor:
    # 1. indices normalization and validation
    # treat internal tuples and lists as Tensors and standardize indices to list type
    if isinstance(indices, list) and all_int(indices): indices = [Tensor(indices, self.device, requires_grad=False)]
    elif isinstance(indices, (tuple, list)):
      indices = [Tensor(i, self.device, requires_grad=False) if isinstance(i, (tuple, list)) else i for i in indices]
    else: indices = [indices]

    # turn scalar Tensors into const val for int indexing if possible
    indices = [self._to_const_val(i) if isinstance(i, Tensor) and i.shape == () else i for i in indices]
    # move Tensor indices to the same device as self
    indices = [i.to(self.device) if isinstance(i, Tensor) else i for i in indices]

    # filter ellipsis and fill with slice(None) or fill rest of indices with slice(None)
    ellipsis_idx = [dim for dim, i in enumerate(indices) if i is Ellipsis]
    fill_idx = ellipsis_idx[0] if ellipsis_idx else len(indices)
    num_indices = len(indices) - len(ellipsis_idx) - sum(1 for i in indices if i is None)
    indices[fill_idx:fill_idx+1] = [slice(None)] * (self.ndim - num_indices)

    # use Dict[type, List[dimension]] to track elements in indices
    type_dim: DefaultDict[Union[type, None], List[int]] = defaultdict(list)

    # record None for dimension injection later and filter None and record rest of indices
    type_dim[None] = [dim for dim, i in enumerate(indices) if i is None]
    tensor_dims = [dim for dim, i in enumerate(indices) if isinstance(i, Tensor)]
    indices_filtered = [i for i in indices if i is not None]
    for dim,i in enumerate(indices_filtered): type_dim[type(i)].append(dim)

    if len(ellipsis_idx) > 1: raise IndexError("indices can only have a single ellipsis ('...')")
    for index_type in type_dim:
      if index_type not in [None, int, slice, Tensor]: raise IndexError(f"{index_type=} not supported")
    if num_indices > self.ndim: raise IndexError(f"too many {num_indices=} for {self.ndim=}")

    # 2. basic indexing, uses only movement ops (no copy)
    # currently indices_filtered: Tuple[Union[int, slice, Tensor], ...]
    # turn indices in indices_filtered to Tuple[new_slice, strides]
    for dim in type_dim[int]:
      if (index := indices_filtered[dim]) >= (size := self.shape[dim]) or index < -size:
        raise IndexError(f"{index=} is out of bounds on {dim=} with {size=}")
      indices_filtered[dim] = ((index, index+1), 1) if index >= 0 else ((size+index, size+index+1), 1)
    for dim in type_dim[slice]:
      if (index := indices_filtered[dim]).step == 0: raise ValueError(f"{index=} on {dim=} cannot have 0 as step")
      s, e, st = index.indices(self.shape[dim])
      indices_filtered[dim] = ((0, 0) if (st * (e - s)) < 0 else (s, e) if st > 0 else (e+1, s+1), st)
    # record tensors and skip all Tensor dims for basic indexing
    tensor_index: List[Tensor] = []
    for dim in type_dim[Tensor]:
      tensor_index.append(index := indices_filtered[dim])
      if not dtypes.is_int(index.dtype): raise IndexError(f"{index.dtype=} on {dim=} is not supported, only int tensor indexing is supported")
      indices_filtered[dim] = ((0, self.shape[dim]), 1)

    new_slice, strides = ((), ()) if not indices_filtered else zip(*indices_filtered)
    # flip negative strides
    ret = self.shrink(new_slice).flip(tuple(i for i, st in enumerate(strides) if st < 0))
    # handle stride != 1 or -1
    if any(abs(st) != 1 for st in strides):
      strides = tuple(abs(s) for s in strides)
      # pad shape to multiple of stride
      ret = ret.pad(tuple((0, round_up(s, st) - s) for s, st in zip(ret.shape, strides)))
      ret = ret.reshape(tuple(flatten((s // st, st) for s, st in zip(ret.shape, strides))))
      ret = ret.shrink(tuple(flatten(((0, s), (0, 1)) for s in ret.shape[::2]))).reshape(ret.shape[::2])

    # inject 1 for dim where it's None and collapse dim for int
    new_shape = list(ret.shape)
    for dim in type_dim[None]: new_shape.insert(dim, 1)
    for dim in (dims_collapsed := tuple(dim + sum(1 for d in type_dim[None] if dim >= d) for dim in reversed(type_dim[int]))): new_shape.pop(dim)

    ret = ret.reshape(new_shape)

    # 3. advanced indexing (copy)
    if type_dim[Tensor]:
      # calculate dim of current ret by subtracting dims collapsed and adding dims injected up until tensor_dim
      def calc_dim(tensor_dim:int) -> int:
        return tensor_dim - sum(1 for d in dims_collapsed if tensor_dim >= d)

      assert all_int(ret.shape), f"does not support symbolic shape {ret.shape}"
      # track tensor_dim and tensor_index using a dict
      # calc_dim to get dim and use that to normalize the negative tensor indices
      idx: Dict[int,Tensor] = {(dim := calc_dim(td)):(tensor<0).where(ret.shape[dim],0) + tensor for td,tensor in zip(tensor_dims, tensor_index)}

      masks, first_dim, last_dim = [], min(idx.keys()), max(idx.keys())
      pre_reduce_shape = ret.shape[:first_dim] + (big_shape := _broadcast_shape(*(t.shape for t in idx.values()))) + ret.shape[first_dim:]

      # create masks
      for dim, i in idx.items():
        try: i = i.reshape(i.shape + (1,)*(ret.ndim - first_dim)).expand(pre_reduce_shape)
        except ValueError as e: raise IndexError(f"cannot broadcast indices: {e}") from e
        a = Tensor.arange(ret.shape[dim], device=self.device, requires_grad=False).reshape((ret.shape[dim],) + (1,)*(ret.ndim - dim - 1))
        masks.append(i == a)

      # reduce masks to 1 mask
      mask: Tensor = functools.reduce(lambda x,y: x.mul(y), masks)

      # inject 1's for the extra dims added in create masks
      reshape_arg = ret.shape[:first_dim] + (1,) * len(big_shape) + ret.shape[first_dim:]
      # sum reduce the extra dims introduced in create masks
      ret = (ret.reshape(reshape_arg) * mask).sum(tuple(i + len(big_shape) for i in idx.keys()), acc_dtype=ret.dtype)

      # special permute case
      if first_dim != 0 and len(idx) != 1 and tuple(idx.keys()) != tuple(range(first_dim, last_dim+1)):
        ret = ret.permute(*range(first_dim, first_dim+len(big_shape)), *range(0, first_dim), *range(first_dim+len(big_shape), ret.ndim))
    return ret

  def __setitem__(self, indices, v:Union[Tensor, ConstType]) -> None:
    if isinstance(self.device, str) and self.device.startswith("DISK"):
      self.__getitem__(indices).assign(v)
      return
    # NOTE: check that setitem target is valid first
    assert all(lb.st.contiguous for lb in self.lazydata.lbs), "setitem target needs to be contiguous"
    if not isinstance(v, (Tensor, float, int, bool)): raise TypeError(f"can't set a {type(v).__name__} to a Tensor")
    if not isinstance(v, Tensor): v = Tensor(v, device=self.device, dtype=self.dtype)
    if self.requires_grad or v.requires_grad: raise NotImplementedError("setitem with requires_grad is not supported")
    if isinstance(indices, (Tensor, list)) or (isinstance(indices, tuple) and any(isinstance(i, (Tensor, list)) for i in indices)):
      raise NotImplementedError("Advanced indexing setitem is not currently supported")

    assign_to = self.realize().__getitem__(indices)
    # NOTE: contiguous to prevent const folding.
    v = v.cast(assign_to.dtype)._broadcast_to(_broadcast_shape(assign_to.shape, v.shape)).contiguous()
    assign_to.assign(v).realize()

  # NOTE: using _slice is discouraged and things should migrate to pad and shrink
  def _slice(self, arg:Sequence[Optional[Tuple[int, sint]]], value:float=0) -> Tensor:
    arg_ = tuple(a if a is not None else (0, s) for s,a in zip(self.shape, arg))
    padding = tuple((max(0, -l), max(0, r-s)) for s,(l,r) in zip(self.shape, arg_))
    return self.pad(padding, value=value).shrink(tuple((l + pl, r + pl) for (l,r),(pl,_) in zip(arg_, padding)))

  def gather(self:Tensor, dim:int, index:Tensor) -> Tensor:
    """
    Gathers values along an axis specified by `dim`.

    ```python exec="true" source="above" session="tensor" result="python"
    t = Tensor([[1, 2], [3, 4]])
    print(t.numpy())
    ```
    ```python exec="true" source="above" session="tensor" result="python"
    print(t.gather(1, Tensor([[0, 0], [1, 0]])).numpy())
    ```
    """
    assert index.ndim == self.ndim, f"self.ndim must equal index.ndim, {self.ndim=}, {index.ndim=}"
    assert all(s >= i for d,(s,i) in enumerate(zip(self.shape, index.shape)) if d != dim), "requires self.shape[d] >= index.shape[d] for all d != dim"
    dim = self._resolve_dim(dim)
    index = index.to(self.device)
    x = self.shrink(tuple((0, i) if d != dim else None for d,i in enumerate(index.shape))).unsqueeze(-1).transpose(-1, dim)
    return ((index.unsqueeze(-1) == Tensor.arange(self.shape[dim], requires_grad=False, device=self.device)) * x).sum(-1, acc_dtype=self.dtype)

  def cat(self:Tensor, *args:Tensor, dim:int=0) -> Tensor:
    """
    Concatenates self with other `Tensor` in `args` along an axis specified by `dim`.
    All tensors must have the same shape except in the concatenating dimension.

    ```python exec="true" source="above" session="tensor" result="python"
    t0, t1, t2 = Tensor([[1, 2]]), Tensor([[3, 4]]), Tensor([[5, 6]])
    print(t0.cat(t1, t2, dim=0).numpy())
    ```
    ```python exec="true" source="above" session="tensor" result="python"
    print(t0.cat(t1, t2, dim=1).numpy())
    ```
    """
    dim = self._resolve_dim(dim)
    assert all(len(y.shape) == len(self.shape) and all(y.shape[i] == s for i,s in enumerate(self.shape) if i != dim) for y in args)
    catargs = [self, *args]
    cat_dims = [s.shape[dim] for s in catargs]
    cat_dim_cumsum = [0, *itertools.accumulate(cat_dims)]
    slc:List[List[Optional[Tuple[sint, sint]]]] = [[None for _ in self.shape] for _ in catargs]
    for d,k,s in zip(cat_dims, cat_dim_cumsum[:-1], slc): s[dim] = (k, cat_dim_cumsum[-1] - k - d)
    return functools.reduce(Tensor.__add__, [arg.pad(tuple(s)) for arg,s in zip(catargs, slc)])

  def stack(self:Tensor, *args:Tensor, dim:int=0) -> Tensor:
    """
    Concatenates self with other `Tensor` in `args` along a new dimension specified by `dim`.

    ```python exec="true" source="above" session="tensor" result="python"
    t0, t1, t2 = Tensor([1, 2]), Tensor([3, 4]), Tensor([5, 6])
    print(t0.stack(t1, t2, dim=0).numpy())
    ```
    ```python exec="true" source="above" session="tensor" result="python"
    print(t0.stack(t1, t2, dim=1).numpy())
    ```
    """
    # checks for shapes and number of dimensions delegated to cat
    return self.unsqueeze(dim).cat(*[t.unsqueeze(dim) for t in args], dim=dim)

  def repeat(self, repeats, *args) -> Tensor:
    """
    Repeats tensor number of times along each dimension specified by `repeats`.
    `repeats` can be passed as a tuple or as separate arguments.

    ```python exec="true" source="above" session="tensor" result="python"
    t = Tensor([1, 2, 3])
    print(t.repeat(4, 2).numpy())
    ```
    ```python exec="true" source="above" session="tensor" result="python"
    print(t.repeat(4, 2, 1).shape)
    ```
    """
    repeats = argfix(repeats, *args)
    base_shape = (1,) * (len(repeats) - self.ndim) + self.shape
    new_shape = [x for b in base_shape for x in [1, b]]
    expand_shape = [x for rs in zip(repeats, base_shape) for x in rs]
    final_shape = [r*s for r,s in zip(repeats, base_shape)]
    return self.reshape(new_shape).expand(expand_shape).reshape(final_shape)

  def _resolve_dim(self, dim:int, *, outer:bool=False) -> int:
    if not -max(1, self.ndim+outer) <= dim < max(1, self.ndim+outer):
      raise IndexError(f"{dim=} out of range {[-max(1, self.ndim+outer), max(1, self.ndim+outer)-1]}")
    return dim + self.ndim+outer if dim < 0 else dim

  def split(self, sizes:Union[int, List[int]], dim:int=0) -> Tuple[Tensor, ...]:
    """
    Splits the tensor into chunks along the dimension specified by `dim`.
    If `sizes` is an integer, it splits into equally sized chunks if possible, otherwise the last chunk will be smaller.
    If `sizes` is a list, it splits into `len(sizes)` chunks with size in `dim` according to `size`.

    ```python exec="true" source="above" session="tensor" result="python"
    t = Tensor.arange(10).reshape(5, 2)
    print(t.numpy())
    ```
    ```python exec="true" source="above" session="tensor" result="python"
    split = t.split(2)
    print("\\n".join([repr(x.numpy()) for x in split]))
    ```
    ```python exec="true" source="above" session="tensor" result="python"
    split = t.split([1, 4])
    print("\\n".join([repr(x.numpy()) for x in split]))
    ```
    """
    assert all_int(self.shape), f"does not support symbolic shape {self.shape}"
    dim = self._resolve_dim(dim)
    if isinstance(sizes, int): sizes = [min(sizes, self.shape[dim]-i) for i in range(0, max(1, self.shape[dim]), max(1, sizes))]
    assert sum(sizes) == self.shape[dim], f"expect sizes to sum exactly to {self.shape[dim]}, but got {sum(sizes)}"
    return tuple(self[sl] for sl in [tuple([slice(None)]*dim + [slice(sum(sizes[:i]), sum(sizes[:i + 1]))]) for i in range(len(sizes))])

  def chunk(self, chunks:int, dim:int=0) -> List[Tensor]:
    """
    Splits the tensor into `chunks` number of chunks along the dimension `dim`.
    If the tensor size along `dim` is not divisible by `chunks`, all returned chunks will be the same size except the last one.
    The function may return fewer than the specified number of chunks.

    ```python exec="true" source="above" session="tensor" result="python"
    chunked = Tensor.arange(11).chunk(6)
    print("\\n".join([repr(x.numpy()) for x in chunked]))
    ```
    ```python exec="true" source="above" session="tensor" result="python"
    chunked = Tensor.arange(12).chunk(6)
    print("\\n".join([repr(x.numpy()) for x in chunked]))
    ```
    ```python exec="true" source="above" session="tensor" result="python"
    chunked = Tensor.arange(13).chunk(6)
    print("\\n".join([repr(x.numpy()) for x in chunked]))
    ```
    """
    assert all_int(self.shape), f"does not support symbolic shape {self.shape}"
    assert chunks > 0, f"expect chunks to be greater than 0, got: {chunks}"
    dim = self._resolve_dim(dim)
    return list(self.split(math.ceil(self.shape[dim]/chunks) if self.shape[dim] else [0]*chunks, dim=dim))

  def squeeze(self, dim:Optional[int]=None) -> Tensor:
    """
    Returns a tensor with specified dimensions of input of size 1 removed.
    If `dim` is not specified, all dimensions with size 1 are removed.

    ```python exec="true" source="above" session="tensor" result="python"
    t = Tensor.zeros(2, 1, 2, 1, 2)
    print(t.squeeze().shape)
    ```
    ```python exec="true" source="above" session="tensor" result="python"
    print(t.squeeze(0).shape)
    ```
    ```python exec="true" source="above" session="tensor" result="python"
    print(t.squeeze(1).shape)
    ```
    """
    if dim is None: return self.reshape(tuple(dim for dim in self.shape if dim != 1))
    dim = self._resolve_dim(dim)
    return self if not self.ndim or self.shape[dim] != 1 else self.reshape(self.shape[:dim] + self.shape[dim+1:])

  def unsqueeze(self, dim:int) -> Tensor:
    """
    Returns a tensor with a new dimension of size 1 inserted at the specified `dim`.

    ```python exec="true" source="above" session="tensor" result="python"
    t = Tensor([1, 2, 3, 4])
    print(t.unsqueeze(0).numpy())
    ```
    ```python exec="true" source="above" session="tensor" result="python"
    print(t.unsqueeze(1).numpy())
    ```
    """
    dim = self._resolve_dim(dim, outer=True)
    return self.reshape(self.shape[:dim] + (1,) + self.shape[dim:])

  def pad2d(self, padding:Sequence[int], value:float=0.0) -> Tensor:
    """
    Returns a tensor that pads the last two axes specified by `padding` (padding_left, padding_right, padding_top, padding_bottom).
    If `value` is specified, the tensor is padded with `value` instead of `0.0`.

    ```python exec="true" source="above" session="tensor" result="python"
    t = Tensor.arange(9).reshape(1, 1, 3, 3)
    print(t.numpy())
    ```
    ```python exec="true" source="above" session="tensor" result="python"
    print(t.pad2d((1, 1, 2, 0), value=-float("inf")).numpy())
    ```
    """
    slc = [(-p0, s+p1) for p0,p1,s in zip(padding[::2], padding[1::2], self.shape[::-1])][::-1]
    return self._slice([(0,s) for s in self.shape[:-(len(padding)//2)]] + slc, value=value)

  @property
  def T(self) -> Tensor:
    """`.T` is an alias for `.transpose()`."""
    return self.transpose()

  def transpose(self, dim0=1, dim1=0) -> Tensor:
    """
    Returns a tensor that is a transposed version of the original tensor.
    The given dimensions `dim0` and `dim1` are swapped.

    ```python exec="true" source="above" session="tensor" result="python"
    t = Tensor.arange(6).reshape(2, 3)
    print(t.numpy())
    ```
    ```python exec="true" source="above" session="tensor" result="python"
    print(t.transpose(0, 1).numpy())
    ```
    """
    order = list(range(self.ndim))
    order[dim0], order[dim1] = order[dim1], order[dim0]
    return self.permute(order)

  def flatten(self, start_dim=0, end_dim=-1):
    """
    Flattens the tensor by reshaping it into a one-dimensional tensor.
    If `start_dim` or `end_dim` are passed, only dimensions starting with `start_dim` and ending with `end_dim` are flattened.

    ```python exec="true" source="above" session="tensor" result="python"
    t = Tensor.arange(8).reshape(2, 2, 2)
    print(t.flatten().numpy())
    ```
    ```python exec="true" source="above" session="tensor" result="python"
    print(t.flatten(start_dim=1).numpy())
    ```
    """
    start_dim, end_dim = self._resolve_dim(start_dim), self._resolve_dim(end_dim)
    return self.reshape(self.shape[:start_dim] + (prod(self.shape[start_dim:end_dim+1]), ) + self.shape[end_dim+1:])

  def unflatten(self, dim:int, sizes:Tuple[int,...]):
    """
    Unflattens dimension `dim` of the tensor into multiple dimensions specified by `sizes`. `Tensor.flatten()` is the inverse of this function.

    ```python exec="true" source="above" session="tensor" result="python"
    print(Tensor.ones(3, 4, 1).unflatten(1, (2, 2)).shape)
    ```
    ```python exec="true" source="above" session="tensor" result="python"
    print(Tensor.ones(3, 4, 1).unflatten(1, (-1, 2)).shape)
    ```
    ```python exec="true" source="above" session="tensor" result="python"
    print(Tensor.ones(5, 12, 3).unflatten(-2, (2, 2, 3, 1, 1)).shape)
    ```
    """
    dim = self._resolve_dim(dim)
    return self.reshape(self.shape[:dim] + sizes + self.shape[dim+1:])

  # ***** reduce ops *****

  def _reduce(self, fxn:Type[Function], axis:Optional[Union[int, Sequence[int]]]=None, keepdim=False) -> Tensor:
    if self.ndim == 0:
      if axis is not None and any(a not in [-1, 0] for a in fully_flatten([axis])): raise IndexError(f"{axis=} out of range of [-1, 0]")
      axis = ()
    axis_: Tuple[int, ...] = tuple(range(len(self.shape))) if axis is None else ((axis,) if isinstance(axis, int) else tuple(axis))
    axis_ = tuple(self._resolve_dim(x) for x in axis_)
    ret = fxn.apply(self, axis=axis_)
    return ret if keepdim else ret.reshape(tuple(s for i,s in enumerate(self.shape) if i not in axis_))

  def sum(self, axis:Optional[Union[int, Sequence[int]]]=None, keepdim=False, acc_dtype:Optional[DType]=None):
    """
    Sums the elements of the tensor along the specified axis or axes.

    You can pass in `axis` and `keepdim` keyword arguments to control the axis along
    which the maximum is computed and whether the reduced dimensions are retained.

    You can pass in `acc_dtype` keyword argument to control the data type of the accumulation.
    If not specified, the accumulation data type is chosen based on the input tensor's data type.

    ```python exec="true" source="above" session="tensor" result="python"
    t = Tensor.arange(6).reshape(2, 3)
    print(t.numpy())
    ```
    ```python exec="true" source="above" session="tensor" result="python"
    print(t.sum().numpy())
    ```
    ```python exec="true" source="above" session="tensor" result="python"
    print(t.sum(axis=0).numpy())
    ```
    ```python exec="true" source="above" session="tensor" result="python"
    print(t.sum(axis=1).numpy())
    ```
    """
    ret = self.cast(acc_dtype or sum_acc_dtype(self.dtype))._reduce(F.Sum, axis, keepdim)
    return ret.cast(self.dtype) if acc_dtype is None and self.dtype in (dtypes.float16, dtypes.bfloat16) else ret

  def max(self, axis:Optional[Union[int, Sequence[int]]]=None, keepdim=False):
    """
    Returns the maximum value of the tensor along the specified axis or axes.

    You can pass in `axis` and `keepdim` keyword arguments to control the axis along
    which the maximum is computed and whether the reduced dimensions are retained.

    ```python exec="true" source="above" session="tensor" result="python"
    t = Tensor([[1, 0, 2], [5, 4, 3]])
    print(t.numpy())
    ```
    ```python exec="true" source="above" session="tensor" result="python"
    print(t.max().numpy())
    ```
    ```python exec="true" source="above" session="tensor" result="python"
    print(t.max(axis=0).numpy())
    ```
    ```python exec="true" source="above" session="tensor" result="python"
    print(t.max(axis=1, keepdim=True).numpy())
    ```
    """
    return self._reduce(F.Max, axis, keepdim)

  def min(self, axis:Optional[Union[int, Sequence[int]]]=None, keepdim=False):
    """
    Returns the minimum value of the tensor along the specified axis or axes.

    You can pass in `axis` and `keepdim` keyword arguments to control the axis along
    which the minimum is computed and whether the reduced dimensions are retained.

    ```python exec="true" source="above" session="tensor" result="python"
    t = Tensor([[1, 0, 2], [5, 4, 3]])
    print(t.numpy())
    ```
    ```python exec="true" source="above" session="tensor" result="python"
    print(t.min().numpy())
    ```
    ```python exec="true" source="above" session="tensor" result="python"
    print(t.min(axis=0).numpy())
    ```
    ```python exec="true" source="above" session="tensor" result="python"
    print(t.min(axis=1, keepdim=True).numpy())
    ```
    """
    return -((-self).max(axis=axis, keepdim=keepdim))

  def mean(self, axis:Optional[Union[int, Sequence[int]]]=None, keepdim=False):
    """
    Returns the mean value of the tensor along the specified axis or axes.

    You can pass in `axis` and `keepdim` keyword arguments to control the axis along
    which the mean is computed and whether the reduced dimensions are retained.

    ```python exec="true" source="above" session="tensor" result="python"
    Tensor.manual_seed(42)
    t = Tensor.normal(2, 3, mean=2.5, std=0.5)
    print(t.numpy())
    ```
    ```python exec="true" source="above" session="tensor" result="python"
    print(t.mean().numpy())
    ```
    ```python exec="true" source="above" session="tensor" result="python"
    print(t.mean(axis=0).numpy())
    ```
    ```python exec="true" source="above" session="tensor" result="python"
    print(t.mean(axis=1).numpy())
    ```
    """
    output_dtype = self.dtype if dtypes.is_float(self.dtype) else dtypes.float32
    numerator = self.cast(sum_acc_dtype(self.dtype)).sum(axis=axis, keepdim=keepdim)
    return numerator.div(prod([si for si, so in zip(self.shape, self.sum(axis=axis, keepdim=True).shape) if si != so])).cast(output_dtype)

  def var(self, axis:Optional[Union[int, Sequence[int]]]=None, keepdim=False, correction=1):
    """
    Returns the variance of the tensor along the specified axis or axes.

    You can pass in `axis`, `keepdim`, and `correction` keyword arguments to control the axis along
    which the variance is computed, whether the reduced dimensions are retained, and the Bessel's correction applied.

    ```python exec="true" source="above" session="tensor" result="python"
    Tensor.manual_seed(42)
    t = Tensor.normal(2, 3, mean=2.5, std=0.5)
    print(t.numpy())
    ```
    ```python exec="true" source="above" session="tensor" result="python"
    print(t.var().numpy())
    ```
    ```python exec="true" source="above" session="tensor" result="python"
    print(t.var(axis=0).numpy())
    ```
    ```python exec="true" source="above" session="tensor" result="python"
    print(t.var(axis=1).numpy())
    ```
    """
    squares = (self - self.mean(axis=axis, keepdim=True)).square()
    n = prod([si for si, so in zip(self.shape, squares.sum(axis=axis, keepdim=True).shape) if si != so])
    return squares.sum(axis=axis, keepdim=keepdim).div(max(0, n-correction))

  def std(self, axis:Optional[Union[int, Sequence[int]]]=None, keepdim=False, correction=1):
    """
    Returns the standard deviation of the tensor along the specified axis or axes.

    You can pass in `axis`, `keepdim`, and `correction` keyword arguments to control the axis along
    which the standard deviation is computed, whether the reduced dimensions are retained, and the Bessel's correction applied.

    ```python exec="true" source="above" session="tensor" result="python"
    Tensor.manual_seed(42)
    t = Tensor.normal(2, 3, mean=2.5, std=0.5)
    print(t.numpy())
    ```
    ```python exec="true" source="above" session="tensor" result="python"
    print(t.std().numpy())
    ```
    ```python exec="true" source="above" session="tensor" result="python"
    print(t.std(axis=0).numpy())
    ```
    ```python exec="true" source="above" session="tensor" result="python"
    print(t.std(axis=1).numpy())
    ```
    """
    return self.var(axis, keepdim, correction).sqrt()

  def _softmax(self, axis):
    m = self - self.max(axis=axis, keepdim=True)
    e = m.exp()
    return m, e, e.sum(axis=axis, keepdim=True)

  def softmax(self, axis=-1):
    """
    Applies the softmax function to the tensor along the specified axis.

    Rescales the elements of the tensor such that they lie in the range [0, 1] and sum to 1.

    You can pass in the `axis` keyword argument to control the axis along which the softmax is computed.

    ```python exec="true" source="above" session="tensor" result="python"
    Tensor.manual_seed(42)
    t = Tensor.randn(2, 3)
    print(t.numpy())
    ```
    ```python exec="true" source="above" session="tensor" result="python"
    print(t.softmax().numpy())
    ```
    ```python exec="true" source="above" session="tensor" result="python"
    print(t.softmax(axis=0).numpy())
    ```
    """
    _, e, ss = self._softmax(axis)
    return e.div(ss)

  def log_softmax(self, axis=-1):
    """
    Applies the log-softmax function to the tensor along the specified axis.

    The log-softmax function is a numerically stable alternative to the softmax function in log space.

    You can pass in the `axis` keyword argument to control the axis along which the log-softmax is computed.

    ```python exec="true" source="above" session="tensor" result="python"
    Tensor.manual_seed(42)
    t = Tensor.randn(2, 3)
    print(t.numpy())
    ```
    ```python exec="true" source="above" session="tensor" result="python"
    print(t.log_softmax().numpy())
    ```
    ```python exec="true" source="above" session="tensor" result="python"
    print(t.log_softmax(axis=0).numpy())
    ```
    """
    m, _, ss = self._softmax(axis)
    return m - ss.log()

  def logsumexp(self, axis=None, keepdim=False):
    """
    Computes the log-sum-exp of the tensor along the specified axis or axes.

    The log-sum-exp function is a numerically stable way to compute the logarithm of the sum of exponentials.

    You can pass in `axis` and `keepdim` keyword arguments to control the axis along
    which the log-sum-exp is computed and whether the reduced dimensions are retained.

    ```python exec="true" source="above" session="tensor" result="python"
    Tensor.manual_seed(42)
    t = Tensor.randn(2, 3)
    print(t.numpy())
    ```
    ```python exec="true" source="above" session="tensor" result="python"
    print(t.logsumexp().numpy())
    ```
    ```python exec="true" source="above" session="tensor" result="python"
    print(t.logsumexp(axis=0).numpy())
    ```
    ```python exec="true" source="above" session="tensor" result="python"
    print(t.logsumexp(axis=1).numpy())
    ```
    """
    m = self.max(axis=axis, keepdim=True)
    return (self - m).exp().sum(axis=axis, keepdim=keepdim).log() + m.squeeze(axis)

  def argmax(self, axis=None, keepdim=False):
    """
    Returns the indices of the maximum value of the tensor along the specified axis.

    You can pass in `axis` and `keepdim` keyword arguments to control the axis along
    which the maximum is computed and whether the reduced dimensions are retained.

    ```python exec="true" source="above" session="tensor" result="python"
    t = Tensor([[1, 0, 2], [5, 4, 3]])
    print(t.numpy())
    ```
    ```python exec="true" source="above" session="tensor" result="python"
    print(t.argmax().numpy()) # Returns the index of the maximum value in the flattened tensor.
    ```
    ```python exec="true" source="above" session="tensor" result="python"
    print(t.argmax(axis=0).numpy()) # Returns the indices of the maximum values along axis 0.
    ```
    ```python exec="true" source="above" session="tensor" result="python"
    print(t.argmax(axis=1).numpy()) # Returns the indices of the maximum values along axis 1.
    ```
    """
    if axis is None: return self.flatten().argmax(0)
    axis = self._resolve_dim(axis)
    m = self == self.max(axis=axis, keepdim=True)
    idx = m * Tensor.arange(self.shape[axis]-1,-1,-1, requires_grad=False, device=self.device).reshape(self.shape[axis], *[1]*(self.ndim-axis-1))
    return (self.shape[axis]-idx.max(axis=axis, keepdim=keepdim)-1).cast(dtypes.int32)

  def argmin(self, axis=None, keepdim=False):
    """
    Returns the indices of the minimum value of the tensor along the specified axis.

    You can pass in `axis` and `keepdim` keyword arguments to control the axis along
    which the minimum is computed and whether the reduced dimensions are retained.

    ```python exec="true" source="above" session="tensor" result="python"
    t = Tensor([[1, 0, 2], [5, 4, 3]])
    print(t.numpy())
    ```
    ```python exec="true" source="above" session="tensor" result="python"
    print(t.argmin().numpy()) # Returns the index of the minimum value in the flattened tensor.
    ```
    ```python exec="true" source="above" session="tensor" result="python"
    print(t.argmin(axis=0).numpy()) # Returns the indices of the minimum values along axis 0.
    ```
    ```python exec="true" source="above" session="tensor" result="python"
    print(t.argmin(axis=1).numpy()) # Returns the indices of the minimum values along axis 1.
    ```
    """
    return (-self).argmax(axis=axis, keepdim=keepdim)

  @staticmethod
  def einsum(formula:str, *raw_xs, acc_dtype:Optional[DType]=None) -> Tensor:
    """
    Sums the product of the elements of the input tensors according to a formula based on the Einstein summation convention.

    See: https://pytorch.org/docs/stable/generated/torch.einsum.html

    ```python exec="true" source="above" session="tensor" result="python"
    x = Tensor([[1, 2], [3, 4]])
    y = Tensor([[5, 6], [7, 8]])
    print(Tensor.einsum("ij,ij->", x, y).numpy())
    ```
    """
    xs:Tuple[Tensor] = argfix(*raw_xs)
    formula = formula.replace(" ", "")
    inputs_str, output = formula.split("->") if "->" in formula else (formula, \
                                                                       ''.join(c for c in sorted(formula) if formula.count(c) == 1 and c.isalpha()))
    inputs = inputs_str.split(',')
    assert len(xs) == len(inputs), f"number of inputs doesn't match number of operands in formula, expected {len(inputs)}, got {len(xs)}"

    # map the value of each letter in the formula
    letter_val = sorted(merge_dicts([dict(zip(letters, tensor.shape)) for letters, tensor in zip(inputs, xs)]).items())

    xs_:List[Tensor] = []
    lhs = [sorted(enumerate(s), key=lambda e:e[1]) for s in inputs]
    for x,(order,letters) in zip(xs, [list(zip(*l)) for l in lhs]):
      # permute to the sorted letter order, then reshape/expand to create dimensions for the missing letters
      xs_.append(x.permute(order).reshape([val if letter in letters else 1 for letter,val in letter_val]).expand([val for _,val in letter_val]))

    # determine the inverse permutation to revert back to original order
    rhs_letter_order = argsort(list(output))
    rhs_order = argsort(rhs_letter_order)

    # sum over all axes that's not in the output, then permute to the output order
    return functools.reduce(lambda a,b:a*b, xs_) \
      .sum(axis=[axis for axis,(letter,_) in enumerate(letter_val) if letter not in output],acc_dtype=acc_dtype).permute(rhs_order)

  # ***** processing ops *****

  def _pool(self, k_:Tuple[sint, ...], stride:Union[Tuple[int, ...], int]=1, dilation:Union[Tuple[int, ...], int]=1) -> Tensor:
    assert len(self.shape) >= len(k_), f"can't pool {self.shape} with {k_}"
    assert all_int(self.shape) and all_int(k_), f"does not support symbolic {self.shape=}, {k_=}"
    s_, d_ = make_pair(stride, len(k_)), make_pair(dilation, len(k_))
    assert len(k_) == len(s_) == len(d_), f"stride/dilation mismatch kernel:{k_} stride:{s_} dilation:{d_}"
    noop_, i_ = [None] * len(self.shape[:-len(k_)]), self.shape[-len(k_):]
    o_ = [math.ceil((i - d * (k-1))/s) for i,d,k,s in zip(i_, d_, k_, s_)]
    if any(k > s for k,s in zip(k_, s_)) or any(d != 1 for d in d_):
      # repeats such that we don't need padding
      xup = self.repeat([1]*len(noop_) + [math.ceil(k*(i+d) / i) for k,i,d in zip(k_, i_, d_)])
      # handle dilation
      xup = xup.shrink(tuple(noop_ + [(0,k*(i+d)) for k,i,d in zip(k_, i_, d_)])).reshape(noop_ + flatten((k,i+d) for k,i,d in zip(k_, i_, d_)))
      # handle stride
      xup = xup.shrink(noop_ + flatten(((0,k), (0,o*s)) for k,o,s in zip(k_, o_, s_))).reshape(noop_ + flatten((k,o,s) for k,o,s in zip(k_, o_, s_)))
      xup = xup.shrink(noop_ + flatten(((0,k), (0,o), (0,1)) for k,o in zip(k_, o_))).reshape(noop_ + flatten((k,o) for k,o in zip(k_, o_)))
      # permute to move reduce to the end
      return xup.permute(*range(len(noop_)), *[len(noop_)+i*2+1 for i in range(len(i_))], *[len(noop_)+i*2 for i in range(len(i_))])
    # TODO: once the shapetracker can optimize well, remove this alternative implementation
    xup = self.pad(tuple(noop_ + [(0, max(0,o*s-i)) for i,o,s in zip(i_, o_, s_)])).shrink(tuple(noop_ + [(0,o*s) for o,s in zip(o_, s_)]))
    xup = xup.reshape(noop_ + flatten(((o,s) for o,s in zip(o_, s_))))
    xup = xup.shrink(noop_ + flatten(((0,o), (0,k)) for o,k in zip(o_, k_)))
    return xup.permute(*range(len(noop_)), *[len(noop_)+i*2 for i in range(len(i_))], *[len(noop_)+i*2+1 for i in range(len(i_))])

  # NOTE: these work for more than 2D
  def avg_pool2d(self, kernel_size=(2,2), stride=None, dilation=1):
    """
    Applies average pooling over a tensor.

    NOTE: unlike PyTorch, this implementation is not limited to only 2d pooling and instead works for any number of dimensions.

    See: https://paperswithcode.com/method/average-pooling

    ```python exec="true" source="above" session="tensor" result="python"
    t = Tensor.arange(25).reshape(1, 1, 5, 5)
    print(t.avg_pool2d().numpy())
    ```
    """
    kernel_size = make_pair(kernel_size)
    return self._pool(kernel_size, stride if stride is not None else kernel_size, dilation).mean(axis=tuple(range(-len(kernel_size), 0)))

  def max_pool2d(self, kernel_size=(2,2), stride=None, dilation=1):
    """
    Applies max pooling over a tensor.

    NOTE: unlike PyTorch, this implementation is not limited to only 2d pooling and instead works for any number of dimensions.

    See: https://paperswithcode.com/method/max-pooling

    ```python exec="true" source="above" session="tensor" result="python"
    t = Tensor.arange(25).reshape(1, 1, 5, 5)
    print(t.max_pool2d().numpy())
    ```
    """
    kernel_size = make_pair(kernel_size)
    return self._pool(kernel_size, stride if stride is not None else kernel_size, dilation).max(axis=tuple(range(-len(kernel_size), 0)))

  def conv2d(self, weight:Tensor, bias:Optional[Tensor]=None, groups=1, stride=1, dilation=1, padding=0, acc_dtype:Optional[DType]=None) -> Tensor:
    """
    Applies a convolution over a tensor with a given `weight` and optional `bias`.

    NOTE: unlike PyTorch, this implementation is not limited to only 2d convolutions and instead works for any number of dimensions.

    See: https://pytorch.org/docs/stable/generated/torch.nn.Conv2d.html

    ```python exec="true" source="above" session="tensor" result="python"
    t = Tensor.arange(9).reshape(1, 1, 3, 3)
    w = Tensor.ones(1, 1, 2, 2)
    print(t.conv2d(w).numpy())
    ```
    """
    (bs,cin_), (cout,cin), HW = self.shape[:2], weight.shape[:2], weight.shape[2:]
    assert groups*cin == cin_ and len(self.shape) == len(weight.shape), f"Input Tensor shape {self.shape} does not match the shape of the weights {weight.shape}. ({groups*cin} vs. {cin_})"  # noqa: E501
    if isinstance(padding, (tuple,list)): assert len(padding) == 2*len(HW) or len(padding) == len(HW), f"Expected padding of length {2*len(HW)} or {len(HW)}, but got {len(padding)} for tensor of shape {self.shape}"  # noqa: E501
    padding_ = [padding]*2*len(HW) if isinstance(padding, int) else (padding if len(padding) == 2*len(HW) else [p for p in padding for _ in range(2)][::-1])  # noqa: E501

    # conv2d is a pooling op (with padding)
    x = self.pad2d(padding_)._pool(HW, stride, dilation)   # (bs, groups*cin, oy, ox, H, W)
    rcout, oyx = cout//groups, x.shape[2:-len(HW)]
    if not all(x == 3 for x in HW) or stride != 1 or dilation != 1 or not WINO:
      # normal conv
      x = x.reshape(bs, groups, cin, 1, *oyx, *HW).expand(bs, groups, cin, rcout, *oyx, *HW).permute(0,1,3,*[4+i for i in range(len(oyx))],2,*[4+len(oyx)+i for i in range(len(HW))])  # noqa: E501

      # conv! broadcasted to (bs, groups, rcout, *oyx, cin, *HW)
      ret = (x * weight.reshape(1, groups, rcout, *[1] * len(oyx), cin, *HW)).sum([-1-i for i in range(1+len(oyx))], keepdim=True, acc_dtype=acc_dtype).reshape(bs, cout, *oyx)  # noqa: E501
      return ret if bias is None else ret.add(bias.reshape(1, -1, *[1] * len(HW)))

    HWI, HWO = (6,) * len(HW), (4,) * len(HW)  # F(4x4,3x3) winograd tiles
    winograd_G = [[1/4, 0, 0], [-1/6, -1/6, -1/6], [-1/6, 1/6, -1/6], [1/24, 1/12, 1/6], [1/24, -1/12, 1/6], [0, 0, 1]]
    winograd_Bt = [[4, 0, -5, 0, 1, 0], [0, -4, -4, 1, 1, 0], [0, 4, -4, -1, 1, 0], [0, -2, -1, 2, 1, 0], [0, 2, -1, -2, 1, 0], [0, 4, 0, -5, 0, 1]]
    winograd_At = [[1, 1, 1, 1, 1, 0], [0, 1, -1, 2, -2, 0], [0, 1, 1, 4, 4, 0], [0, 1, -1, 8, -8, 1]] # applying At in pre-order doubles compile time

    # todo: stride == dilation
    # use padding to round up to 4x4 output tiles
    # (bs, cin_, tyx, HWI)
    d = self.pad2d(sum([[padding_[i*2], padding_[i*2+1] + (-(dim + sum(padding_[i * 2:(i + 1) * 2]) - 2) % 4)] for i, dim in enumerate(self.shape[-len(HW):])], []))._pool(HWI, HWO)  # noqa: E501
    # move HW to the front: # (HWI, bs, cin_, tyx)
    d = d.permute(*range(len(d.shape)-len(HW),len(d.shape)), *range(len(d.shape)-len(HW)))
    tyx = d.shape[-len(HWI):]  # dim of tiling

    g = weight.permute(*range(len(weight.shape)-len(HW),len(weight.shape)), *range(len(weight.shape)-len(HW)))  # move HW to the front

    # compute 6x6 winograd tiles: GgGt, BtdB
    # (HWI, groups * rcout, cin) -> (HWI, bs=1, groups, rcout, cin, tyx=(1,1))
    gfactors = _apply_winograd_matrix(winograd_G, g, len(HW)).reshape(*HWI, 1, groups, rcout, cin, *([1]*len(tyx)))
    # (HWI, bs, cin_, tyx) -> (HWI, bs, groups, 1 ,cin, *tyx)
    dfactors = _apply_winograd_matrix(winograd_Bt, d, len(HW)).reshape(*HWI, bs, groups, 1, cin, *tyx)

    # matmul; sum across cin: (HWI, bs, groups, rcout, *tyx); then HWI -> HWO: (HWO, bs, groups, rcout, *tyx)
    ret = _apply_winograd_matrix(winograd_At, (gfactors * dfactors).sum(axis=-1-len(HW), acc_dtype=acc_dtype), len(HW))

    # interleave tyx and HWO: (bs, groups, rcout, oy, HO, ox, WO)
    ret = ret.permute([*range(len(HW), len(ret.shape)-len(HW)), *[i+o for i in range(len(HW)) for o in [len(ret.shape)-len(HW),0]]])
    # merge groups and rcout, tyx and HWO: (bs, groups, cout, *yx), shrink to final
    ret = ret.reshape(bs, cout, *[c * HWO[i] for i, c in enumerate(tyx)]).shrink(tuple((0, s) for s in [bs, cout, *oyx]))

    return (ret if bias is None else ret.add(bias.reshape(1, -1, *[1 for _ in range(len(HW))]))).contiguous().contiguous_backward()

  def conv_transpose2d(self, weight:Tensor, bias:Optional[Tensor]=None, groups=1, stride=1, dilation=1, padding=0, output_padding=0) -> Tensor:
    """
    Applies a transposed convolution over a tensor with a given `weight` and optional `bias`.

    NOTE: unlike PyTorch, this implementation is not limited to only 2d transposed convolutions and instead works for any number of dimensions.

    See: https://pytorch.org/docs/stable/generated/torch.nn.ConvTranspose2d.html

    ```python exec="true" source="above" session="tensor" result="python"
    t = Tensor.arange(9).reshape(1, 1, 3, 3)
    w = Tensor.ones(1, 1, 2, 2)
    print(t.conv_transpose2d(w).numpy())
    ```
    """
    x, w = self, weight.unflatten(0, (groups, -1)).transpose(1, 2).flip(*range(3, len(weight.shape)+1))
    HW = weight.shape[2:]
    stride, dilation, padding, output_padding = [make_pair(x, len(HW)) for x in (stride, dilation, padding, output_padding)]
    if any(s>1 for s in stride):
      # handle strides: (k) -> reshape -> (k,1) -> pad -> (k,s) -> reshape -> (k*s) -> shrink (k-(s-1))
      x = x.reshape(None, None, *flatten((k,1) for k in x.shape[2:]))
      x = x.pad((None, None, *flatten((None,(0,s-1)) for s in stride)))
      x = x.reshape(None, None, *[k*s for k,s in zip(x.shape[2::2], stride)])
      x = x.shrink((None, None, *[(0,k-(s-1)) for k,s in zip(x.shape[2:], stride)]))
    padding = flatten((((k-1)*d-p,(k-1)*d-p+op) for k,d,p,op in reversed(list(zip(HW, dilation, padding, output_padding)))))
    return x.conv2d(w.flatten(end_dim=1), groups=groups, bias=bias, dilation=dilation, padding=padding)

  def dot(self, w:Tensor, acc_dtype:Optional[DType]=None) -> Tensor:
    """
    Performs dot product between two tensors.

    You can pass in the optional `acc_dtype` keyword argument to control the data type of the accumulation.

    ```python exec="true" source="above" session="tensor" result="python"
    a = Tensor([[1, 2], [3, 4]])
    b = Tensor([[5, 6], [7, 8]])
    print(a.dot(b).numpy())
    ```
    """
    n1, n2 = len(self.shape), len(w.shape)
    assert n1 != 0 and n2 != 0, f"both arguments to matmul need to be at least 1D, but they are {n1}D and {n2}D"
    assert (L:=self.shape[-1]) == (R:=w.shape[-min(n2, 2)]), f"Input Tensor shapes {self.shape} and {w.shape} cannot be multiplied ({L} != {R})"
    x = self.reshape(*self.shape[0:-1], *[1]*min(n1-1, n2-1, 1), self.shape[-1])
    w = w.reshape(*w.shape[0:-2], *[1]*min(n1-1, n2-1, 1), *w.shape[-min(n2, 2):]).transpose(-1, -min(n2, 2))
    return (x*w).sum(-1, acc_dtype=acc_dtype).cast(least_upper_dtype(x.dtype, w.dtype) if acc_dtype is None else acc_dtype)

  def matmul(self, x:Tensor, reverse=False, acc_dtype:Optional[DType]=None) -> Tensor:
    """
    Performs matrix multiplication between two tensors.

    You can pass in the `reverse` keyword argument to control the order of the matrix multiplication.
    You can pass in the optional `acc_dtype` keyword argument to control the data type of the accumulation.

    ```python exec="true" source="above" session="tensor" result="python"
    a = Tensor([[1, 2], [3, 4]])
    b = Tensor([[5, 6], [7, 8]])
    print(a.matmul(b).numpy())
    ```
    """
    return x.dot(self, acc_dtype=acc_dtype) if reverse else self.dot(x, acc_dtype=acc_dtype)

  def _cumsum(self, axis:int=0, _first_zero=False) -> Tensor:
    assert self.shape[axis] != 0
    pl_sz = self.shape[axis] - int(not _first_zero)
    return self.transpose(axis,-1).pad2d((pl_sz,-int(_first_zero)))._pool((self.shape[axis],)).sum(-1).transpose(axis,-1)
  def cumsum(self, axis:int=0) -> Tensor:
    """
    Computes the cumulative sum of the tensor along the specified axis.

    You can pass in the `axis` keyword argument to control the axis along which the cumulative sum is computed.

    ```python exec="true" source="above" session="tensor" result="python"
    t = Tensor.ones(2, 3)
    print(t.numpy())
    ```
    ```python exec="true" source="above" session="tensor" result="python"
    print(t.cumsum(1).numpy())
    ```
    """
    axis = self._resolve_dim(axis)
    if self.ndim == 0 or 0 in self.shape: return self
    # TODO: someday the optimizer will find this on it's own
    # for now this is a two stage cumsum
    SPLIT = 256
    if self.shape[axis] <= SPLIT*2: return self._cumsum(axis)
    ret = self.transpose(axis,-1).pad2d((round_up(self.shape[axis], SPLIT)-self.shape[axis], 0))
    ret = ret.unflatten(-1, (-1, SPLIT))._cumsum(-1)
    base_add = ret[..., -1]._cumsum(-1, _first_zero=True)
    base_add = base_add.unsqueeze(-1).expand(*base_add.shape, ret.shape[-1])
    def fix(x:Tensor): return x.flatten(start_dim=-2)[..., -self.shape[axis]:].transpose(axis,-1)
    return fix(ret) + fix(base_add)

  @staticmethod
  def _tri(r:sint, c:sint, diagonal:int=0, **kwargs) -> Tensor:
    assert isinstance(r, int) and isinstance(c, int), f"does not support symbolic, getting {r=}, {c=}"
    if r == 0 or c == 0 or diagonal >= c: return Tensor.zeros(r,c,**kwargs)
    if r+diagonal <= 0: return Tensor.ones(r,c,**kwargs)
    s = r+c-1
    # build a (s, s) upper triangle
    t = Tensor.ones(s,s,**kwargs).pad((None,(0,s))).flatten().shrink(((0,s*(2*s-1)),)).reshape(s,-1).shrink((None,(0,s)))
    return t[:r,-diagonal:c-diagonal] if diagonal <= 0 else t[diagonal:r+diagonal,:c]

  def triu(self, diagonal:int=0) -> Tensor:
    """
    Returns the upper triangular part of the tensor, the other elements are set to 0.

    The argument `diagonal` determines which diagonal is on the boundary. `diagonal = 0` means the main diagonal.
    Positive `diagonal` means above the main diagonal, and negative `diagonal` means below the main diagonal.

    ```python exec="true" source="above" session="tensor" result="python"
    t = Tensor([[1, 2, 3, 4], [5, 6, 7, 8], [9, 10, 11, 12]])
    print(t.numpy())
    ```
    ```python exec="true" source="above" session="tensor" result="python"
    print(t.triu(diagonal=0).numpy())
    ```
    ```python exec="true" source="above" session="tensor" result="python"
    print(t.triu(diagonal=1).numpy())
    ```
    ```python exec="true" source="above" session="tensor" result="python"
    print(t.triu(diagonal=-1).numpy())
    ```
    """
    return Tensor._tri(self.shape[-2], self.shape[-1], diagonal=diagonal, device=self.device, dtype=dtypes.bool).where(self, 0).cast(self.dtype)

  def tril(self, diagonal:int=0) -> Tensor:
    """
    Returns the lower triangular part of the tensor, the other elements are set to 0.

    The argument `diagonal` determines which diagonal is on the boundary. `diagonal = 0` means the main diagonal.
    Positive `diagonal` means above the main diagonal, and negative `diagonal` means below the main diagonal.

    ```python exec="true" source="above" session="tensor" result="python"
    t = Tensor([[1, 2, 3, 4], [5, 6, 7, 8], [9, 10, 11, 12]])
    print(t.numpy())
    ```
    ```python exec="true" source="above" session="tensor" result="python"
    print(t.tril(diagonal=0).numpy())
    ```
    ```python exec="true" source="above" session="tensor" result="python"
    print(t.tril(diagonal=1).numpy())
    ```
    ```python exec="true" source="above" session="tensor" result="python"
    print(t.tril(diagonal=-1).numpy())
    ```
    """
    return Tensor._tri(self.shape[-2], self.shape[-1], diagonal=diagonal+1, device=self.device, dtype=dtypes.bool).where(0, self).cast(self.dtype)

  # ***** unary ops *****

  def logical_not(self):
    """
    Computes the logical NOT of the tensor element-wise.

    ```python exec="true" source="above" session="tensor" result="python"
    print(Tensor([False, True]).logical_not().numpy())
    ```
    """
    return F.Neq.apply(*self.cast(dtypes.bool)._broadcasted(True))
  def neg(self):
    """
    Negates the tensor element-wise.

    ```python exec="true" source="above" session="tensor" result="python"
    print(Tensor([-3., -2., -1., 0., 1., 2., 3.]).neg().numpy())
    ```
    """
    return F.Neg.apply(self) if self.dtype != dtypes.bool else self.logical_not()
  def contiguous(self):
    """
    Returns a contiguous tensor.
    """
    return F.Contiguous.apply(self)
  def contiguous_backward(self):
    """
    Inserts a contiguous operation in the backward pass.
    """
    return F.ContiguousBackward.apply(self)
  def log(self):
    """
    Computes the natural logarithm element-wise.

    See: https://en.wikipedia.org/wiki/Logarithm

    ```python exec="true" source="above" session="tensor" result="python"
    print(Tensor([1., 2., 4., 8.]).log().numpy())
    ```
    """
    return F.Log.apply(self.cast(least_upper_float(self.dtype)))
  def log2(self):
    """
    Computes the base-2 logarithm element-wise.

    See: https://en.wikipedia.org/wiki/Logarithm

    ```python exec="true" source="above" session="tensor" result="python"
    print(Tensor([1., 2., 4., 8.]).log2().numpy())
    ```
    """
    return self.log()/math.log(2)
  def exp(self):
    """
    Computes the exponential function element-wise.

    See: https://en.wikipedia.org/wiki/Exponential_function

    ```python exec="true" source="above" session="tensor" result="python"
    print(Tensor([0., 1., 2., 3.]).exp().numpy())
    ```
    """
    return F.Exp.apply(self.cast(least_upper_float(self.dtype)))
  def exp2(self):
    """
    Computes the base-2 exponential function element-wise.

    See: https://en.wikipedia.org/wiki/Exponential_function

    ```python exec="true" source="above" session="tensor" result="python"
    print(Tensor([0., 1., 2., 3.]).exp2().numpy())
    ```
    """
    return F.Exp.apply(self*math.log(2))
  def relu(self):
    """
    Applies the Rectified Linear Unit (ReLU) function element-wise.

    - Described: https://paperswithcode.com/method/relu

    ```python exec="true" source="above" session="tensor" result="python"
    print(Tensor([-3., -2., -1., 0., 1., 2., 3.]).relu().numpy())
    ```
    """
    return F.Relu.apply(self)
  def sigmoid(self):
    """
    Applies the Sigmoid function element-wise.

    - Described: https://en.wikipedia.org/wiki/Sigmoid_function

    ```python exec="true" source="above" session="tensor" result="python"
    print(Tensor([-3., -2., -1., 0., 1., 2., 3.]).sigmoid().numpy())
    ```
    """
    return F.Sigmoid.apply(self.cast(least_upper_float(self.dtype)))
  def sqrt(self):
    """
    Computes the square root of the tensor element-wise.

    ```python exec="true" source="above" session="tensor" result="python"
    print(Tensor([1., 2., 3., 4.]).sqrt().numpy())
    ```
    """
    return F.Sqrt.apply(self.cast(least_upper_float(self.dtype)))
  def rsqrt(self):
    """
    Computes the reciprocal of the square root of the tensor element-wise.

    ```python exec="true" source="above" session="tensor" result="python"
    print(Tensor([1., 2., 3., 4.]).rsqrt().numpy())
    ```
    """
    return self.reciprocal().sqrt()
  def sin(self):
    """
    Computes the sine of the tensor element-wise.

    ```python exec="true" source="above" session="tensor" result="python"
    print(Tensor([0., math.pi/2, math.pi, 3*math.pi/2, 2*math.pi]).sin().numpy())
    ```
    """
    return F.Sin.apply(self.cast(least_upper_float(self.dtype)))
  def cos(self):
    """
    Computes the cosine of the tensor element-wise.

    ```python exec="true" source="above" session="tensor" result="python"
    print(Tensor([0., math.pi/2, math.pi, 3*math.pi/2, 2*math.pi]).cos().numpy())
    ```
    """
    return ((math.pi/2)-self).sin()
  def tan(self):
    """
    Computes the tangent of the tensor element-wise.

    ```python exec="true" source="above" session="tensor" result="python"
    print(Tensor([0., math.pi/4, math.pi/2, 3*math.pi/4, math.pi]).tan().numpy())
    ```
    """
    return self.sin() / self.cos()

  # ***** math functions *****

  def trunc(self: Tensor) -> Tensor:
    """
    Truncates the tensor element-wise.

    ```python exec="true" source="above" session="tensor" result="python"
    print(Tensor([-3.9, -2.1, -1.5, 0.5, 1.5, 2.1, 3.9]).trunc().numpy())
    ```
    """
    return self.cast(dtypes.int32).cast(self.dtype)
  def ceil(self: Tensor) -> Tensor:
    """
    Rounds the tensor element-wise towards positive infinity.

    ```python exec="true" source="above" session="tensor" result="python"
    print(Tensor([-3.9, -2.1, -1.5, 0.5, 1.5, 2.1, 3.9]).ceil().numpy())
    ```
    """
    return (self > (b := self.trunc())).where(b+1, b)
  def floor(self: Tensor) -> Tensor:
    """
    Rounds the tensor element-wise towards negative infinity.

    ```python exec="true" source="above" session="tensor" result="python"
    print(Tensor([-3.9, -2.1, -1.5, 0.5, 1.5, 2.1, 3.9]).floor().numpy())
    ```
    """
    return (self < (b := self.trunc())).where(b-1, b)
  def round(self: Tensor) -> Tensor:
    """
    Rounds the tensor element-wise.

    ```python exec="true" source="above" session="tensor" result="python"
    print(Tensor([-3.9, -2.1, -1.5, 0.5, 1.5, 2.1, 3.9]).round().numpy())
    ```
    """
    return ((self > 0) == ((b := self.cast(dtypes.int32) / 2.0).cast(dtypes.int32) == b)).where((self - 0.5).ceil(), (self + 0.5).floor())
  def lerp(self, end: Tensor, weight: Union[Tensor, float]) -> Tensor:
    """
    Linearly interpolates between `self` and `end` by `weight`.

    ```python exec="true" source="above" session="tensor" result="python"
    print(Tensor([1., 2., 3.]).lerp(Tensor([4., 5., 6.]), 0.5).numpy())
    ```
    """
    return self + (end - self) * weight
  def square(self):
    """
    Squares the tensor element-wise.
    Equivalent to `self*self`.

    ```python exec="true" source="above" session="tensor" result="python"
    print(Tensor([-3., -2., -1., 0., 1., 2., 3.]).square().numpy())
    ```
    """
    return self*self
  def clip(self, min_, max_):
    """
    Clips (clamps) the values in the tensor between `min_` and `max_` element-wise.

    ```python exec="true" source="above" session="tensor" result="python"
    print(Tensor([-3., -2., -1., 0., 1., 2., 3.]).clip(-1, 1).numpy())
    ```
    """
    return self.maximum(min_).minimum(max_)
  def sign(self):
    """
    Returns the sign of the tensor element-wise.

    ```python exec="true" source="above" session="tensor" result="python"
    print(Tensor([-3., -2., -1., 0., 1., 2., 3.]).sign().numpy())
    ```
    """
    return F.Sign.apply(self)
  def abs(self):
    """
    Computes the absolute value of the tensor element-wise.

    ```python exec="true" source="above" session="tensor" result="python"
    print(Tensor([-3., -2., -1., 0., 1., 2., 3.]).abs().numpy())
    ```
    """
    return self * self.sign()
  def reciprocal(self):
    """
    Compute `1/x` element-wise.

    ```python exec="true" source="above" session="tensor" result="python"
    print(Tensor([1., 2., 3., 4.]).reciprocal().numpy())
    ```
    """
    return F.Reciprocal.apply(self.cast(least_upper_float(self.dtype)))

  # ***** activation functions *****

  def elu(self, alpha=1.0):
    """
    Applies the Exponential Linear Unit (ELU) function element-wise.

    - Described: https://paperswithcode.com/method/elu
    - Paper: https://arxiv.org/abs/1511.07289v5

    ```python exec="true" source="above" session="tensor" result="python"
    print(Tensor([-3., -2., -1., 0., 1., 2., 3.]).elu().numpy())
    ```
    """
    return self.relu() - alpha*(1-self.exp()).relu()

  def celu(self, alpha=1.0):
    """
    Applies the Continuously differentiable Exponential Linear Unit (CELU) function element-wise.

    - Described: https://paperswithcode.com/method/celu
    - Paper: https://arxiv.org/abs/1704.07483

    ```python exec="true" source="above" session="tensor" result="python"
    print(Tensor([-3., -2., -1., 0., 1., 2., 3.]).celu().numpy())
    ```
    """
    return self.maximum(0) + (alpha * ((self / alpha).exp() - 1)).minimum(0)

  def swish(self):
    """
    See `.silu()`

    - Paper: https://arxiv.org/abs/1710.05941v1

    ```python exec="true" source="above" session="tensor" result="python"
    print(Tensor([-3., -2., -1., 0., 1., 2., 3.]).swish().numpy())
    ```
    """
    return self * self.sigmoid()

  def silu(self):
    """
    Applies the Sigmoid Linear Unit (SiLU) function element-wise.

    - Described: https://paperswithcode.com/method/silu
    - Paper: https://arxiv.org/abs/1606.08415

    ```python exec="true" source="above" session="tensor" result="python"
    print(Tensor([-3., -2., -1., 0., 1., 2., 3.]).silu().numpy())
    ```
    """
    return self.swish()   # The SiLU function is also known as the swish function.

  def relu6(self):
    """
    Applies the ReLU6 function element-wise.

    - Described: https://paperswithcode.com/method/relu6
    - Paper: https://arxiv.org/abs/1704.04861v1

    ```python exec="true" source="above" session="tensor" result="python"
    print(Tensor([-9., -6., -3., 0., 3., 6., 9.]).relu6().numpy())
    ```
    """
    return self.relu() - (self-6).relu()

  def hardswish(self):
    """
    Applies the Hardswish function element-wise.

    - Described: https://paperswithcode.com/method/hard-swish
    - Paper: https://arxiv.org/abs/1905.02244v5

    ```python exec="true" source="above" session="tensor" result="python"
    print(Tensor([-3., -2., -1., 0., 1., 2., 3.]).hardswish().numpy())
    ```
    """
    return self * (self+3).relu6() * (1/6)

  def tanh(self):
    """
    Applies the Hyperbolic Tangent (tanh) function element-wise.

    - Described: https://en.wikipedia.org/wiki/Hyperbolic_functions#Tanh

    ```python exec="true" source="above" session="tensor" result="python"
    print(Tensor([-3., -2., -1., 0., 1., 2., 3.]).tanh().numpy())
    ```
    """
    return 2.0 * ((2.0 * self).sigmoid()) - 1.0

  def sinh(self):
    """
    Applies the Hyperbolic Sine (sinh) function element-wise.

    - Described: https://en.wikipedia.org/wiki/Hyperbolic_functions#Sinh

    ```python exec="true" source="above" session="tensor" result="python"
    print(Tensor([-3., -2., -1., 0., 1., 2., 3.]).sinh().numpy())
    ```
    """
    return (self.exp() - self.neg().exp()) / 2

  def cosh(self):
    """
    Applies the Hyperbolic Cosine (cosh) function element-wise.

    - Described: https://en.wikipedia.org/wiki/Hyperbolic_functions#Cosh

    ```python exec="true" source="above" session="tensor" result="python"
    print(Tensor([-3., -2., -1., 0., 1., 2., 3.]).cosh().numpy())
    ```
    """
    return (self.exp() + self.neg().exp()) / 2

  def atanh(self):
    """
    Applies the Inverse Hyperbolic Tangent (atanh) function element-wise.

    - Described: https://en.wikipedia.org/wiki/Inverse_hyperbolic_functions#atanh

    ```python exec="true" source="above" session="tensor" result="python"
    print(Tensor([-0.9, -0.6, -0.3, 0., 0.3, 0.6, 0.9]).atanh().numpy())
    ```
    """
    return ((1 + self)/(1 - self)).log() / 2

  def asinh(self):
    """
    Applies the Inverse Hyperbolic Sine (asinh) function element-wise.

    - Described: https://en.wikipedia.org/wiki/Inverse_hyperbolic_functions#asinh

    ```python exec="true" source="above" session="tensor" result="python"
    print(Tensor([-3., -2., -1., 0., 1., 2., 3.]).asinh().numpy())
    ```
    """
    return (self + (self.square() + 1).sqrt()).log()

  def acosh(self):
    """
    Applies the Inverse Hyperbolic Cosine (acosh) function element-wise.

    - Described: https://en.wikipedia.org/wiki/Inverse_hyperbolic_functions#acosh

    ```python exec="true" source="above" session="tensor" result="python"
    print(Tensor([-3., -2., -1., 0., 1., 2., 3.]).acosh().numpy())
    ```
    """
    return (self + (self.square() - 1).sqrt()).log()

  def hardtanh(self, min_val=-1, max_val=1):
    """
    Applies the Hardtanh function element-wise.

    - Described: https://paperswithcode.com/method/hardtanh-activation

    ```python exec="true" source="above" session="tensor" result="python"
    print(Tensor([-1.5, -1.0, -0.5, 0., 0.5, 1.0, 1.5]).hardtanh().numpy())
    ```
    """
    return self.clip(min_val, max_val)

  def gelu(self):
    """
    Applies the Gaussian Error Linear Unit (GELU) function element-wise.

    - Described: https://paperswithcode.com/method/gelu
    - Paper: https://arxiv.org/abs/1606.08415v5

    ```python exec="true" source="above" session="tensor" result="python"
    print(Tensor([-3., -2., -1., 0., 1., 2., 3.]).gelu().numpy())
    ```
    """
    return 0.5 * self * (1 + (math.sqrt(2 / math.pi) * (self + 0.044715 * self ** 3)).tanh())

  def quick_gelu(self):
    """
    Applies the Sigmoid GELU approximation element-wise.

    - Described: https://paperswithcode.com/method/gelu

    ```python exec="true" source="above" session="tensor" result="python"
    print(Tensor([-3., -2., -1., 0., 1., 2., 3.]).quick_gelu().numpy())
    ```
    """
    return self * (self * 1.702).sigmoid()

  def leakyrelu(self, neg_slope=0.01):
    """
    Applies the Leaky ReLU function element-wise.

    - Described: https://paperswithcode.com/method/leaky-relu

    ```python exec="true" source="above" session="tensor" result="python"
    print(Tensor([-3., -2., -1., 0., 1., 2., 3.]).leakyrelu().numpy())
    ```
    ```python exec="true" source="above" session="tensor" result="python"
    print(Tensor([-3., -2., -1., 0., 1., 2., 3.]).leakyrelu(neg_slope=0.42).numpy())
    ```
    """
    return self.relu() - (-neg_slope*self).relu()

  def mish(self):
    """
    Applies the Mish function element-wise.

    - Described: https://paperswithcode.com/method/mish
    - Paper: https://arxiv.org/abs/1908.08681v3

    ```python exec="true" source="above" session="tensor" result="python"
    print(Tensor([-3., -2., -1., 0., 1., 2., 3.]).mish().numpy())
    ```
    """
    return self * self.softplus().tanh()

  def softplus(self, beta=1):
    """
    Applies the Softplus function element-wise.

    - Described: https://paperswithcode.com/method/softplus

    ```python exec="true" source="above" session="tensor" result="python"
    print(Tensor([-3., -2., -1., 0., 1., 2., 3.]).softplus().numpy())
    ```
    """
    return (1/beta) * (1 + (self*beta).exp()).log()

  def softsign(self):
    """
    Applies the Softsign function element-wise.

    - Described: https://paperswithcode.com/method/softsign

    ```python exec="true" source="above" session="tensor" result="python"
    print(Tensor([-3., -2., -1., 0., 1., 2., 3.]).softsign().numpy())
    ```
    """
    return self / (1 + self.abs())

  # ***** broadcasted elementwise ops *****
  def _broadcast_to(self, shape:Tuple[sint, ...]) -> Tensor:
    if self.shape == shape: return self
    if self.ndim > len(shape): raise ValueError(f"cannot broadcast tensor to fewer dimensions. shape={self.shape} to {shape=}")
    # first pad left with 1s https://data-apis.org/array-api/latest/API_specification/broadcasting.html
    padded, _ = _pad_left(self.shape, shape)
    # for each dimension, check either from_ is 1, or it does not change
    if any(from_ != 1 and from_ != to for from_,to in zip(padded, shape)): raise ValueError(f"cannot broadcast from shape={self.shape} to {shape=}")
    return F.Expand.apply(self.reshape(padded), shape=shape)

  def _broadcasted(self, y:Union[Tensor, Node, ConstType], reverse:bool=False, match_dtype:bool=True) -> Tuple[Tensor, Tensor]:
    x: Tensor = self
    if not isinstance(y, Tensor):
      # make y a Tensor
      assert isinstance(y, (float, int, bool, Node)), f"{type(y)=}, {y=}"
      if isinstance(x.dtype, ImageDType) or dtypes.is_float(x.dtype) or (dtypes.is_int(x.dtype) and isinstance(y, int)): y_dtype = x.dtype
      elif not isinstance(y, Node): y_dtype = dtypes.from_py(y)
      if isinstance(y, Node): y = Tensor.from_node(y, device=x.device)
      else: y = Tensor(dtypes.as_const(y, y_dtype), x.device, y_dtype, requires_grad=False)

    if match_dtype and x.dtype != y.dtype:
      output_dtype = least_upper_dtype(x.dtype, y.dtype)
      x, y = x.cast(output_dtype), y.cast(output_dtype)

    if reverse: x, y = y, x

    # broadcast
    out_shape = _broadcast_shape(x.shape, y.shape)
    return x._broadcast_to(out_shape), y._broadcast_to(out_shape)

  def _to_const_val(self, x:Union[Tensor, ConstType]) -> Union[Tensor, ConstType]:
    return x.lazydata.base.arg if isinstance(x, Tensor) and isinstance(x.lazydata, LazyBuffer) and x.lazydata.is_unrealized_unmasked_const() \
      and not x.requires_grad and self._broadcasted(x)[0].shape == self.shape else x

  def add(self, x:Union[Tensor, ConstType], reverse=False) -> Tensor:
    """
    Adds `self` and `x`.
    Equivalent to `self + x`.
    Supports broadcasting to a common shape, type promotion, and integer, float, boolean inputs.

    ```python exec="true" source="above" session="tensor" result="python"
    Tensor.manual_seed(42)
    t = Tensor.randn(4)
    print(t.numpy())
    ```
    ```python exec="true" source="above" session="tensor" result="python"
    print(t.add(20).numpy())
    ```
    ```python exec="true" source="above" session="tensor" result="python"
    print(t.add(Tensor([[2.0], [3.5]])).numpy())
    ```
    """
    return F.Add.apply(*self._broadcasted(x, reverse))

  def sub(self, x:Union[Tensor, ConstType], reverse=False) -> Tensor:
    """
    Subtracts `x` from `self`.
    Equivalent to `self - x`.
    Supports broadcasting to a common shape, type promotion, and integer, float, boolean inputs.

    ```python exec="true" source="above" session="tensor" result="python"
    Tensor.manual_seed(42)
    t = Tensor.randn(4)
    print(t.numpy())
    ```
    ```python exec="true" source="above" session="tensor" result="python"
    print(t.sub(20).numpy())
    ```
    ```python exec="true" source="above" session="tensor" result="python"
    print(t.sub(Tensor([[2.0], [3.5]])).numpy())
    ```
    """
    a, b = self._broadcasted(x, reverse)
    return a + (-b)

  def mul(self, x:Union[Tensor, ConstType], reverse=False) -> Tensor:
    """
    Multiplies `self` and `x`.
    Equivalent to `self * x`.
    Supports broadcasting to a common shape, type promotion, and integer, float, boolean inputs.

    ```python exec="true" source="above" session="tensor" result="python"
    Tensor.manual_seed(42)
    t = Tensor.randn(4)
    print(t.numpy())
    ```
    ```python exec="true" source="above" session="tensor" result="python"
    print(t.mul(3).numpy())
    ```
    ```python exec="true" source="above" session="tensor" result="python"
    print(t.mul(Tensor([[-1.0], [2.0]])).numpy())
    ```
    """
    return F.Mul.apply(*self._broadcasted(x, reverse))

  def div(self, x:Union[Tensor, ConstType], reverse=False, upcast=True) -> Tensor:
    """
    Divides `self` by `x`.
    Equivalent to `self / x`.
    Supports broadcasting to a common shape, type promotion, and integer, float, boolean inputs.
    By default, `div` performs true division. Set `upcast` to `False` for integer division.

    ```python exec="true" source="above" session="tensor" result="python"
    Tensor.manual_seed(42)
    t = Tensor.randn(4)
    print(t.numpy())
    ```
    ```python exec="true" source="above" session="tensor" result="python"
    print(t.div(3).numpy())
    ```
    ```python exec="true" source="above" session="tensor" result="python"
    print(Tensor([1, 4, 10]).div(Tensor([2, 3, 4])).numpy())
    ```
    ```python exec="true" source="above" session="tensor" result="python"
    print(Tensor([1, 4, 10]).div(Tensor([2, 3, 4]), upcast=False).numpy())
    ```
    """
    numerator, denominator = self._broadcasted(x, reverse)
    if upcast: numerator, denominator = numerator.cast(least_upper_float(numerator.dtype)), denominator.cast(least_upper_float(denominator.dtype))
    return F.Div.apply(numerator, denominator)

  def bitwise_and(self, x:Union[Tensor, ConstType], reverse=False) -> Tensor:
    """
    Compute the bit-wise AND of `self` and `x`.
    Equivalent to `self & x`.
    Supports broadcasting to a common shape, type promotion, and integer, boolean inputs.
    ```python exec="true" source="above" session="tensor" result="python"
    print(Tensor([2, 5, 255]).bitwise_and(Tensor([3, 14, 16])).numpy())
    ```
    ```python exec="true" source="above" session="tensor" result="python"
    print(Tensor([True, True, False, False]).bitwise_and(Tensor([True, False, True, False])).numpy())
    ```
    """
<<<<<<< HEAD
=======
    assert dtypes.is_int(self.dtype)
>>>>>>> 9253cbef
    return F.BitwiseAnd.apply(*self._broadcasted(x, reverse))

  def bitwise_or(self, x:Union[Tensor, ConstType], reverse=False) -> Tensor:
    """
    Compute the bit-wise OR of `self` and `x`.
    Equivalent to `self | x`.
    Supports broadcasting to a common shape, type promotion, and integer, boolean inputs.
    ```python exec="true" source="above" session="tensor" result="python"
    print(Tensor([2, 5, 255]).bitwise_or(Tensor([4, 4, 4])).numpy())
    ```
    ```python exec="true" source="above" session="tensor" result="python"
    print(Tensor([True, True, False, False]).bitwise_or(Tensor([True, False, True, False])).numpy())
    ```
    """
<<<<<<< HEAD
=======
    assert dtypes.is_int(self.dtype)
>>>>>>> 9253cbef
    return F.BitwiseOr.apply(*self._broadcasted(x, reverse))

  def xor(self, x:Union[Tensor, ConstType], reverse=False) -> Tensor:
    """
    Computes bitwise xor of `self` and `x`.
    Equivalent to `self ^ x`.
    Supports broadcasting to a common shape, type promotion, and integer, boolean inputs.

    ```python exec="true" source="above" session="tensor" result="python"
    print(Tensor([-1, -2, 3]).xor(Tensor([1, 0, 3])).numpy())
    ```
    ```python exec="true" source="above" session="tensor" result="python"
    print(Tensor([True, True, False, False]).xor(Tensor([True, False, True, False])).numpy())
    ```
    """
    return F.Xor.apply(*self._broadcasted(x, reverse))

  def lshift(self, x:int):
    """
    Computes left arithmetic shift of `self` by `x` bits. `self` must have unsigned dtype.
    Equivalent to `self << x`.

    ```python exec="true" source="above" session="tensor" result="python"
    print(Tensor([1, 3, 31], dtype=dtypes.uint8).lshift(2).numpy())
    ```
    """
    assert dtypes.is_unsigned(self.dtype) and isinstance(x, int) and x >= 0, f"not supported {self.dtype=} {x=}"
    return self.mul(2 ** x)

  def rshift(self, x:int):
    """
    Computes right arithmetic shift of `self` by `x` bits. `self` must have unsigned dtype.
    Equivalent to `self >> x`.

    ```python exec="true" source="above" session="tensor" result="python"
    print(Tensor([4, 13, 125], dtype=dtypes.uint8).rshift(2).numpy())
    ```
    """
    assert dtypes.is_unsigned(self.dtype) and isinstance(x, int) and x >= 0, f"not supported {self.dtype=} {x=}"
    return self.div(2 ** x, upcast=False)

  def pow(self, x:Union[Tensor, ConstType], reverse=False) -> Tensor:
    """
    Computes power of `self` with `x`.
    Equivalent to `self ** x`.

    ```python exec="true" source="above" session="tensor" result="python"
    print(Tensor([-1, 2, 3]).pow(2).numpy())
    ```
    ```python exec="true" source="above" session="tensor" result="python"
    print(Tensor([-1, 2, 3]).pow(Tensor([-1.5, 0.5, 1.5])).numpy())
    ```
    ```python exec="true" source="above" session="tensor" result="python"
    print((2 ** Tensor([-1, 2, 3])).numpy())
    ```
    """
    x = self._to_const_val(x)
    if not isinstance(x, Tensor) and not reverse:
      # simple pow identities
      if x < 0: return self.reciprocal().pow(-x)
      if x == 0: return 1 + self * 0
      if int(x - 0.5) + 0.5 == x: return self.pow(int(x - 0.5)) * self.sqrt()
      if int(x) == x: return self.pow(x // 2).square() * (1 if x % 2 == 0 else self)

    # positive const ** self
    if not isinstance(x, Tensor) and reverse and x > 0: return self.mul(math.log(x)).exp()

    base, exponent = self._broadcasted(x, reverse=reverse)
    # start with b ** e = exp(e * log(b))
    ret = base.abs().log().mul(exponent).exp()
    # correct sign of negative base with odd exponent (cos has a period of 2pi so we use it here to get the oddness of the exponent)
    negative_base = (base < 0).detach().where(1, 0)
    # 1 for non-negative base or negative even exponent, -1 for negative odd exponent, don't care about non-integer exponent
    correct_sign = 1 + negative_base * ((exponent * math.pi).cos() - 1)
    # inject nan for negative base and non-integer exponent
    inject_nan = (negative_base * (exponent != exponent.trunc())).detach().where(math.nan, 1)
    # apply correct_sign inject_nan, and fix 0 ** 0 = 1
    return ((base == 0) * (exponent == 0)).detach().where(1, ret * correct_sign * inject_nan)

  def maximum(self, x:Union[Tensor, ConstType]) -> Tensor:
    """
    Computes element-wise maximum of `self` and `x`.

    ```python exec="true" source="above" session="tensor" result="python"
    print(Tensor([-1, 2, 3]).maximum(1).numpy())
    ```
    ```python exec="true" source="above" session="tensor" result="python"
    print(Tensor([-1, 2, 3]).maximum(Tensor([-4, -2, 9])).numpy())
    ```
    """
    return (self<x).detach().where(x, (self==x).detach().where(((self * 0.5 + x * 0.5).cast(self.dtype)), self))

  def minimum(self, x:Union[Tensor, ConstType]) -> Tensor:
    """
    Computes element-wise minimum of `self` and `x`.

    ```python exec="true" source="above" session="tensor" result="python"
    print(Tensor([-1, 2, 3]).minimum(1).numpy())
    ```
    ```python exec="true" source="above" session="tensor" result="python"
    print(Tensor([-1, 2, 3]).minimum(Tensor([-4, -2, 9])).numpy())
    ```
    """
    return -((-self).maximum(-x))

  def where(self:Tensor, x:Union[Tensor, ConstType], y:Union[Tensor, ConstType]):
    """
    Return a tensor of elements selected from either `x` or `y`, depending on `self`.
    `output_i = x_i if self_i else y_i`.

    ```python exec="true" source="above" session="tensor" result="python"
    cond = Tensor([[True, True, False], [True, False, False]])
    print(cond.where(1, 3).numpy())
    ```
    ```python exec="true" source="above" session="tensor" result="python"
    Tensor.manual_seed(42)
    cond = Tensor.randn(2, 3)
    print(cond.numpy())
    ```
    ```python exec="true" source="above" session="tensor" result="python"
    print((cond > 0).where(cond, -float("inf")).numpy())
    ```
    """
    if isinstance(x, Tensor): x, y = x._broadcasted(y)
    elif isinstance(y, Tensor): y, x = y._broadcasted(x)
    cond, x = self._broadcasted(x, match_dtype=False)
    cond, y = cond._broadcasted(y, match_dtype=False)
    return F.Where.apply(cond.cast(dtypes.bool), *x._broadcasted(y))

  def masked_fill(self:Tensor, mask:Tensor, value:Union[Tensor, ConstType]): return mask.where(value, self)

  # ***** op wrappers *****

  def __neg__(self) -> Tensor: return self.neg()

  def __add__(self, x) -> Tensor: return self.add(x)
  def __sub__(self, x) -> Tensor: return self.sub(x)
  def __mul__(self, x) -> Tensor: return self.mul(x)
  def __pow__(self, x) -> Tensor: return self.pow(x)
  def __truediv__(self, x) -> Tensor: return self.div(x)
  def __matmul__(self, x) -> Tensor: return self.matmul(x)
  def __and__(self, x) -> Tensor: return self.bitwise_and(x)
  def __or__(self, x) -> Tensor: return self.bitwise_or(x)
  def __xor__(self, x) -> Tensor: return self.xor(x)
  def __lshift__(self, x) -> Tensor: return self.lshift(x)
  def __rshift__(self, x) -> Tensor: return self.rshift(x)

  def __radd__(self, x) -> Tensor: return self.add(x, True)
  def __rsub__(self, x) -> Tensor: return self.sub(x, True)
  def __rmul__(self, x) -> Tensor: return self.mul(x, True)
  def __rpow__(self, x) -> Tensor: return self.pow(x, True)
  def __rtruediv__(self, x) -> Tensor: return self.div(x, True)
  def __rmatmul__(self, x) -> Tensor: return self.matmul(x, True)
  def __rand__(self, x) -> Tensor: return self.bitwise_and(x, True)
  def __ror__(self, x) -> Tensor: return self.bitwise_or(x, True)
  def __rxor__(self, x) -> Tensor: return self.xor(x, True)

  def __iadd__(self, x) -> Tensor: return self.assign(self.add(x))
  def __isub__(self, x) -> Tensor: return self.assign(self.sub(x))
  def __imul__(self, x) -> Tensor: return self.assign(self.mul(x))
  def __ipow__(self, x) -> Tensor: return self.assign(self.pow(x))
  def __itruediv__(self, x) -> Tensor: return self.assign(self.div(x))
  def __imatmul__(self, x) -> Tensor: return self.assign(self.matmul(x))
  def __iand__(self, x) -> Tensor: return self.assign(self.bitwise_and(x))
  def __ior__(self, x) -> Tensor: return self.assign(self.bitwise_or(x))
  def __ixor__(self, x) -> Tensor: return self.assign(self.xor(x))
  def __ilshift__(self, x) -> Tensor: return self.assign(self.lshift(x))
  def __irshift__(self, x) -> Tensor: return self.assign(self.rshift(x))

  def __lt__(self, x) -> Tensor: return F.Less.apply(*self._broadcasted(x, False))
  def __gt__(self, x) -> Tensor: return F.Less.apply(*self._broadcasted(x, True))
  def __ge__(self, x) -> Tensor: return (self<x).logical_not()
  def __le__(self, x) -> Tensor: return (self>x).logical_not()
  def __ne__(self, x) -> Tensor: return F.Neq.apply(*self._broadcasted(x))  # type: ignore[override]
  def __eq__(self, x) -> Tensor: return (self!=x).logical_not()             # type: ignore[override]

  # ***** functional nn ops *****

  def linear(self, weight:Tensor, bias:Optional[Tensor]=None):
    """
    Applies a linear transformation to `self` using `weight` and `bias`.

    See: https://pytorch.org/docs/stable/generated/torch.nn.Linear.html

    ```python exec="true" source="above" session="tensor" result="python"
    t = Tensor([[1, 2], [3, 4]])
    weight = Tensor([[1, 2], [3, 4]])
    bias = Tensor([1, 2])
    print(t.linear(weight, bias).numpy())
    ```
    """
    x = self.mul(weight) if len(weight.shape) == 1 else self.dot(weight)
    return x.add(bias) if bias is not None else x

  def sequential(self, ll:List[Callable[[Tensor], Tensor]]):
    """
    Applies a sequence of functions to `self` chaining the output of each function to the input of the next.

    ```python exec="true" source="above" session="tensor" result="python"
    t = Tensor([1, 2, 3])
    print(t.sequential([lambda x: x * 2, lambda x: x + 1]).numpy())
    ```
    """
    return functools.reduce(lambda x,f: f(x), ll, self)

  def layernorm(self, axis=-1, eps:float=1e-5) -> Tensor:
    """
    Applies Layer Normalization over a mini-batch of inputs.

    - Described: https://paperswithcode.com/method/layer-normalization
    - Paper: https://arxiv.org/abs/1607.06450v1

    ```python exec="true" source="above" session="tensor" result="python"
    t = Tensor.randn(8, 10, 16) * 2 + 8
    print(t.mean().item(), t.std().item())
    ```
    ```python exec="true" source="above" session="tensor" result="python"
    t = t.layernorm()
    print(t.mean().item(), t.std().item())
    ```
    """
    y = (self - self.mean(axis, keepdim=True))
    return y.mul((y*y).mean(axis, keepdim=True).add(eps).rsqrt())

  def batchnorm(self, weight:Optional[Tensor], bias:Optional[Tensor], mean:Tensor, invstd:Tensor, axis:Union[int,Tuple[int,...]]=1) -> Tensor:
    """
    Applies Batch Normalization over a mini-batch of inputs.

    - Described: https://paperswithcode.com/method/batch-normalization
    - Paper: https://arxiv.org/abs/1502.03167

    ```python exec="true" source="above" session="tensor" result="python"
    t = Tensor.randn(8, 4, 16, 16) * 2 + 8
    print(t.mean().item(), t.std().item())
    ```
    ```python exec="true" source="above" session="tensor" result="python"
    t = t.batchnorm(None, None, t.mean(axis=(0,2,3)), t.var(axis=(0,2,3)).add(1e-5).rsqrt())
    print(t.mean().item(), t.std().item())
    ```
    """
    axis_ = argfix(axis)
    shape = tuple(s if ax in axis_ else 1 for ax, s in enumerate(self.shape))
    x = self - mean.reshape(shape)
    if weight is not None: x = x * weight.reshape(shape)
    ret = x.mul(invstd.reshape(shape) if len(invstd.shape) == len(axis_) else invstd)
    return (ret + bias.reshape(shape)) if bias is not None else ret

  def dropout(self, p=0.5) -> Tensor:
    """
    Applies dropout to `self`.

    NOTE: dropout is only applied when `Tensor.training` is `True`.

    - Described: https://paperswithcode.com/method/dropout
    - Paper: https://jmlr.org/papers/v15/srivastava14a.html

    ```python exec="true" source="above" session="tensor" result="python"
    Tensor.manual_seed(42)
    t = Tensor.randn(2, 2)
    with Tensor.train():
      print(t.dropout().numpy())
    ```
    """
    if not Tensor.training or p == 0: return self
    return self * (Tensor.rand(*self.shape, requires_grad=False, dtype=dtypes.default_float, device=self.device) >= p) * (1/(1.0 - p))

  def one_hot(self, num_classes:int) -> Tensor:
    """
    Converts `self` to a one-hot tensor.

    ```python exec="true" source="above" session="tensor" result="python"
    t = Tensor([0, 1, 3, 3, 4])
    print(t.one_hot(5).numpy())
    ```
    """
    return (self[..., None] == Tensor.arange(num_classes, requires_grad=False, device=self.device)).where(1, 0)

  def scaled_dot_product_attention(self, key:Tensor, value:Tensor, attn_mask:Optional[Tensor]=None,
                                   dropout_p:float=0.0, is_causal:bool=False) -> Tensor:
    """
    Computes scaled dot-product attention.
    `self` is the query tensor, `key` is the key tensor, and `value` is the value tensor.

    - Described: https://paperswithcode.com/method/scaled
    - Paper: https://arxiv.org/abs/1706.03762v7

    ```python exec="true" source="above" session="tensor" result="python"
    q = Tensor.randn(2, 4, 8)
    k = Tensor.randn(2, 4, 8)
    v = Tensor.randn(2, 4, 8)
    print(q.scaled_dot_product_attention(k, v).numpy())
    ```
    """
    # NOTE: it also works when `key` and `value` have symbolic shape.
    assert all_int(self.shape), f"does not support symbolic shape {self.shape}"
    if is_causal: attn_mask = Tensor.ones(self.shape[-2], key.shape[-2], requires_grad=False, device=self.device).tril(0).cast(dtypes.bool)
    if attn_mask is not None and attn_mask.dtype == dtypes.bool: attn_mask = (attn_mask == 0).where(-float("inf"), 0)
    qk = self.matmul(key.transpose(-2,-1), acc_dtype=least_upper_dtype(self.dtype, key.dtype, dtypes.float32)) / math.sqrt(self.shape[-1])
    return ((qk+attn_mask) if attn_mask is not None else qk).softmax(-1).cast(self.dtype).dropout(dropout_p) @ value

  def binary_crossentropy(self, y:Tensor) -> Tensor:
    """
    Computes the binary cross-entropy loss between `self` and `y`.

    See: https://pytorch.org/docs/stable/generated/torch.nn.BCELoss.html

    ```python exec="true" source="above" session="tensor" result="python"
    t = Tensor([0.1, 0.9, 0.2])
    y = Tensor([0, 1, 0])
    print(t.binary_crossentropy(y).item())
    ```
    """
    return (-y*self.log() - (1-y)*(1-self).log()).mean()

  def binary_crossentropy_logits(self, y:Tensor) -> Tensor:
    """
    Computes the binary cross-entropy loss between `self` and `y` where `self` is logits.

    See: https://pytorch.org/docs/stable/generated/torch.nn.BCEWithLogitsLoss.html

    ```python exec="true" source="above" session="tensor" result="python"
    t = Tensor([-1, 2, -3])
    y = Tensor([0, 1, 0])
    print(t.binary_crossentropy_logits(y).item())
    ```
    """
    return (self.maximum(0) - y * self + (1 + self.abs().neg().exp()).log()).mean()

  def sparse_categorical_crossentropy(self, Y:Tensor, ignore_index=-1, label_smoothing=0.0) -> Tensor:
    """
    Computes the sparse categorical cross-entropy loss between `self` and `Y`.

    NOTE: `self` is logits and `Y` is the target labels.

    See: https://pytorch.org/docs/stable/generated/torch.nn.CrossEntropyLoss.html

    ```python exec="true" source="above" session="tensor" result="python"
    t = Tensor([[-1, 2, -3], [1, -2, 3]])
    Y = Tensor([1, 2])
    print(t.sparse_categorical_crossentropy(Y).item())
    ```
    """
    assert 0.0 <= label_smoothing <= 1.0, "label_smoothing must be in [0.0, 1.0]"
    log_probs, loss_mask = self.log_softmax(), (Y != ignore_index)
    y_counter = Tensor.arange(self.shape[-1], requires_grad=False, device=self.device).unsqueeze(0).expand(Y.numel(), self.shape[-1])
    y = ((y_counter == Y.flatten().reshape(-1, 1)) * loss_mask.reshape(-1, 1)).reshape(*Y.shape, self.shape[-1])
    smoothing = label_smoothing * (log_probs.mean(-1) * loss_mask).sum()
    return -((1 - label_smoothing) * (log_probs * y).sum() + smoothing) / loss_mask.sum()

  # ***** cast ops *****

  def llvm_bf16_cast(self, dtype:DType):
    # hack for devices that don't support bfloat16
    assert self.dtype == dtypes.bfloat16
    return self.to("LLVM").bitcast(dtypes.uint16).cast(dtypes.uint32).mul(1<<16).bitcast(dtypes.float32).cast(dtype)
  def cast(self, dtype:DType) -> Tensor:
    """
    Casts `self` to the given `dtype`.

    ```python exec="true" source="above" session="tensor" result="python"
    t = Tensor([-1, 2.5, 3], dtype=dtypes.float)
    print(t.dtype, t.numpy())
    ```
    ```python exec="true" source="above" session="tensor" result="python"
    t = t.cast(dtypes.int32)
    print(t.dtype, t.numpy())
    ```
    """
    return self if self.dtype == dtype else F.Cast.apply(self, dtype=dtype)
  def bitcast(self, dtype:DType) -> Tensor:
    """
    Bitcasts `self` to the given `dtype` of the same itemsize.

    `self` must not require a gradient.

    ```python exec="true" source="above" session="tensor" result="python"
    t = Tensor([-1, 2, 3], dtype=dtypes.int32)
    print(t.dtype, t.numpy())
    ```
    ```python exec="true" source="above" session="tensor" result="python"
    t = t.bitcast(dtypes.uint32)
    print(t.dtype, t.numpy())
    ```
    """
    if self.requires_grad: raise RuntimeError("can't backprop through bitcast")
    return F.Cast.apply(self, dtype=dtype, bitcast=True) if self.dtype != dtype else self
  def float(self) -> Tensor:
    """
    Convenience method to cast `self` to a `float32` Tensor.

    ```python exec="true" source="above" session="tensor" result="python"
    t = Tensor([-1, 2, 3], dtype=dtypes.int32)
    print(t.dtype, t.numpy())
    ```
    ```python exec="true" source="above" session="tensor" result="python"
    t = t.float()
    print(t.dtype, t.numpy())
    ```
    """
    return self.cast(dtypes.float32)
  def half(self) -> Tensor:
    """
    Convenience method to cast `self` to a `float16` Tensor.

    ```python exec="true" source="above" session="tensor" result="python"
    t = Tensor([-1, 2, 3], dtype=dtypes.int32)
    print(t.dtype, t.numpy())
    ```
    ```python exec="true" source="above" session="tensor" result="python"
    t = t.half()
    print(t.dtype, t.numpy())
    ```
    """
    return self.cast(dtypes.float16)

  # ***** convenience stuff *****

  @property
  def ndim(self) -> int: return len(self.shape)
  def numel(self) -> sint: return prod(self.shape)
  def element_size(self) -> int: return self.dtype.itemsize
  def nbytes(self) -> int: return self.numel() * self.element_size()
  def is_floating_point(self) -> bool: return dtypes.is_float(self.dtype)
  def size(self, dim=None) -> Union[sint, Tuple[sint, ...]]: return self.shape if dim is None else self.shape[dim]

  # *** image Tensor function replacements ***

  def image_dot(self, w:Tensor, acc_dtype=None):
    # NOTE: we use a 1x1 conv2d to do the matmul. mxk @ kxn = (1,k,m,1).conv2d(n,k,1,1)
    n1, n2 = len(self.shape), len(w.shape)
    assert n1 != 0 and n2 != 0, f"both arguments to matmul need to be at least 1D, but they are {n1}D and {n2}D"
    assert self.shape[-1] == w.shape[-min(n2, 2)], f"Input Tensor shapes {self.shape} and {w.shape} cannot be multiplied ({self.shape[-1]} != {w.shape[-min(n2, 2)]})"  # noqa: E501
    bs, groups, cin, cout = prod(self.shape[0:-2]), prod(w.shape[0:-2]), w.shape[-2], w.shape[-1]
    out_shape_t = self.shape[0:-2] + (cout,-1) if len(self.shape) > 1 else (cout, )

    # NOTE: with NHWC we can remove the transposes
    # bs x groups*cin x H x W
    cx = self.transpose(self.ndim-1, self.ndim-2).reshape((bs//groups, groups*cin, -1, 1))
    # groups*cout x cin x H, W
    cw = w.transpose(w.ndim-1, w.ndim-2).reshape((groups*cout, cin, 1, 1))
    return cx.image_conv2d(cw, groups=groups, acc_dtype=acc_dtype).reshape(out_shape_t).transpose(self.ndim-1, self.ndim-2)

  def image_conv2d(self, weight:Tensor, bias:Optional[Tensor]=None, groups=1, stride=1, dilation=1, padding=0, acc_dtype=None):
    base_image_type = dtypes.imageh if getenv("FLOAT16", 0) else dtypes.imagef

    (bs,_,iy,ix), (cout,cin,H,W) = self.shape, weight.shape
    x, w = self, weight.reshape(groups, (rcout := cout//groups), cin, H, W)

    # hack for non multiples of 4 on cin
    if cin % 4 != 0 and not (cin == 1 and groups%4 == 0):
      x = x.reshape(bs, groups, cin, iy, ix)   # do this always?
      added_input_channels = 4 - (cin % 4)
      w = w.pad(tuple((0, added_input_channels) if i == 2 else None for i in range(w.ndim)))
      x = x.pad(tuple((0, added_input_channels) if i == 2 else None for i in range(x.ndim)))
      cin = cin + added_input_channels
      x = x.reshape(bs, groups*cin, iy, ix)

    # hack for non multiples of 4 on rcout
    added_output_channels = 0
    if rcout % 4 != 0 and not (rcout == 1 and groups%4 == 0):
      added_output_channels = 4 - (rcout % 4)
      rcout += added_output_channels
      cout = groups * rcout
      w = w.pad(tuple((0, added_output_channels) if i == 1 else None for i in range(w.ndim)))

    # packed (note: flipping bs and iy would make the auto-padding work)
    x = x.permute(0,2,3,1)
    cin_last = iy == 1 and ix == 1
    if cin == 1: w = w.reshape(cout//4,4,H,W).permute(0,2,3,1)
    elif cin_last: w = w.reshape(cout//4,4,cin//4,4,H,W).permute(0,4,2,5,1,3)
    else: w = w.reshape(cout//4,4,cin//4,4,H,W).permute(0,4,2,5,3,1)

    # contiguous creates the image, and early realize static weights (TODO: test for the static weight)
    if IMAGE >= 2: x,w = x.cast(base_image_type((bs*iy, ix*groups*cin//4, 4))), w.cast(base_image_type((cout//4, H*W*cin, 4)))
    x, w = x.contiguous(), w.contiguous()

    # expand out
    rcin_hi, rcin_lo = cin//4 if cin >= 4 else 1, 4 if cin >= 4 else 1
    cout_expand = [groups//4 if cin == 1 else groups, 4 if cin == 1 else 1, rcout//4 if rcout >= 4 else 1, 4 if rcout >= 4 else 1]
    x = x.reshape(bs, iy, ix, groups, rcin_hi, rcin_lo)
    if cin_last: w = w.reshape(cout//4, H, rcin_hi, W, 4, rcin_lo)
    else: w = w.reshape(cout//4, H, rcin_hi, W, rcin_lo, 4).permute(0,1,2,3,5,4)

    # padding
    padding_ = [padding]*4 if isinstance(padding, int) else (padding if len(padding) == 4 else [padding[1], padding[1], padding[0], padding[0]])
    x = x._slice((None, (-padding_[2], x.shape[1]+padding_[3]), (-padding_[0], x.shape[2]+padding_[1]), None, None, None))

    # prepare input
    x = x.permute(0,3,4,5,1,2)._pool((H, W), stride, dilation) # -> (bs, groups, rcin_hi, rcin_lo, oy, ox, H, W)
    x = x.permute(0,4,5,1,2,3,6,7).reshape(bs, (oy := x.shape[4]), (ox := x.shape[5]), *cout_expand[0:2], 1, 1, rcin_hi, rcin_lo, H, W)

    # prepare weights
    w = w.permute(0,4,2,5,1,3).reshape((1, 1, 1, *cout_expand, rcin_hi, rcin_lo, H, W))

    # the conv!
    ret = (x*w).cast(base_image_type((bs*oy, ox*cout//4, 4)) if IMAGE >= 2 else dtypes.float32).sum((-4, -3, -2, -1), acc_dtype=acc_dtype)

    # undo hack for non multiples of 4 on C.rcout
    if added_output_channels != 0:
      ret = ret.reshape(bs, oy, ox, groups, rcout)[:, :, :, :, :-added_output_channels]
      cout = groups * (rcout - added_output_channels)

    # NCHW output
    ret = ret.reshape(bs, oy, ox, cout).permute(0,3,1,2)
    return ret if bias is None else ret.add(bias.reshape(1, -1, 1, 1))

# register functions to move between devices
for device in Device._devices: setattr(Tensor, f"{device.lower()}", functools.partialmethod(Tensor.to, device))

if IMAGE:
  # if IMAGE>0 we install these replacement functions in Tensor (hack!)
  setattr(Tensor, "conv2d", Tensor.image_conv2d)
  setattr(Tensor, "dot", Tensor.image_dot)

# TODO: eventually remove this
def custom_random(out:Buffer):
  Tensor._seed += 1
  rng = np.random.default_rng(Tensor._seed)
  if out.dtype == dtypes.half: rng_np_buffer = (rng.integers(low=0, high=2047, size=out.size) / 2048).astype(np.half, copy=False)
  else: rng_np_buffer = rng.random(size=out.size, dtype=np.float32).astype(dtype=_to_np_dtype(out.dtype), copy=False)
  out.copyin(rng_np_buffer.data)<|MERGE_RESOLUTION|>--- conflicted
+++ resolved
@@ -2459,10 +2459,7 @@
     print(Tensor([True, True, False, False]).bitwise_and(Tensor([True, False, True, False])).numpy())
     ```
     """
-<<<<<<< HEAD
-=======
     assert dtypes.is_int(self.dtype)
->>>>>>> 9253cbef
     return F.BitwiseAnd.apply(*self._broadcasted(x, reverse))
 
   def bitwise_or(self, x:Union[Tensor, ConstType], reverse=False) -> Tensor:
@@ -2477,10 +2474,7 @@
     print(Tensor([True, True, False, False]).bitwise_or(Tensor([True, False, True, False])).numpy())
     ```
     """
-<<<<<<< HEAD
-=======
     assert dtypes.is_int(self.dtype)
->>>>>>> 9253cbef
     return F.BitwiseOr.apply(*self._broadcasted(x, reverse))
 
   def xor(self, x:Union[Tensor, ConstType], reverse=False) -> Tensor:
